--- conflicted
+++ resolved
@@ -1750,10 +1750,7 @@
 	spinlock_t s_fc_lock;
 	struct buffer_head *s_fc_bh;
 	struct ext4_fc_stats s_fc_stats;
-<<<<<<< HEAD
-=======
 	tid_t s_fc_ineligible_tid;
->>>>>>> ed9f4f96
 #ifdef CONFIG_EXT4_DEBUG
 	int s_fc_debug_max_replay;
 #endif
@@ -2927,11 +2924,7 @@
 			    struct dentry *dentry);
 void ext4_fc_track_create(handle_t *handle, struct dentry *dentry);
 void ext4_fc_track_inode(handle_t *handle, struct inode *inode);
-<<<<<<< HEAD
-void ext4_fc_mark_ineligible(struct super_block *sb, int reason);
-=======
 void ext4_fc_mark_ineligible(struct super_block *sb, int reason, handle_t *handle);
->>>>>>> ed9f4f96
 void ext4_fc_start_update(struct inode *inode);
 void ext4_fc_stop_update(struct inode *inode);
 void ext4_fc_del(struct inode *inode);
@@ -2940,12 +2933,9 @@
 int ext4_fc_commit(journal_t *journal, tid_t commit_tid);
 int __init ext4_fc_init_dentry_cache(void);
 void ext4_fc_destroy_dentry_cache(void);
-<<<<<<< HEAD
-=======
 int ext4_fc_record_regions(struct super_block *sb, int ino,
 			   ext4_lblk_t lblk, ext4_fsblk_t pblk,
 			   int len, int replay);
->>>>>>> ed9f4f96
 
 /* mballoc.c */
 extern const struct seq_operations ext4_mb_seq_groups_ops;
