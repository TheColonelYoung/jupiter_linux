// SPDX-License-Identifier: GPL-2.0
/*
 * fs/mpage.c
 *
 * Copyright (C) 2002, Linus Torvalds.
 *
 * Contains functions related to preparing and submitting BIOs which contain
 * multiple pagecache pages.
 *
 * 15May2002	Andrew Morton
 *		Initial version
 * 27Jun2002	axboe@suse.de
 *		use bio_add_page() to build bio's just the right size
 */

#include <linux/kernel.h>
#include <linux/export.h>
#include <linux/mm.h>
#include <linux/kdev_t.h>
#include <linux/gfp.h>
#include <linux/bio.h>
#include <linux/fs.h>
#include <linux/buffer_head.h>
#include <linux/blkdev.h>
#include <linux/highmem.h>
#include <linux/prefetch.h>
#include <linux/mpage.h>
#include <linux/mm_inline.h>
#include <linux/writeback.h>
#include <linux/backing-dev.h>
#include <linux/pagevec.h>
#include <linux/cleancache.h>
#include "internal.h"

/*
 * I/O completion handler for multipage BIOs.
 *
 * The mpage code never puts partial pages into a BIO (except for end-of-file).
 * If a page does not map to a contiguous run of blocks then it simply falls
 * back to block_read_full_page().
 *
 * Why is this?  If a page's completion depends on a number of different BIOs
 * which can complete in any order (or at the same time) then determining the
 * status of that page is hard.  See end_buffer_async_read() for the details.
 * There is no point in duplicating all that complexity.
 */
static void mpage_end_io(struct bio *bio)
{
	struct bio_vec *bv;
<<<<<<< HEAD
	int i;
	struct bvec_iter_all iter_all;

	bio_for_each_segment_all(bv, bio, i, iter_all) {
=======
	struct bvec_iter_all iter_all;

	bio_for_each_segment_all(bv, bio, iter_all) {
>>>>>>> 0ecfebd2
		struct page *page = bv->bv_page;
		page_endio(page, bio_op(bio),
			   blk_status_to_errno(bio->bi_status));
	}

	bio_put(bio);
}

static struct bio *mpage_bio_submit(int op, int op_flags, struct bio *bio)
{
	bio->bi_end_io = mpage_end_io;
	bio_set_op_attrs(bio, op, op_flags);
	guard_bio_eod(op, bio);
	submit_bio(bio);
	return NULL;
}

static struct bio *
mpage_alloc(struct block_device *bdev,
		sector_t first_sector, int nr_vecs,
		gfp_t gfp_flags)
{
	struct bio *bio;

	/* Restrict the given (page cache) mask for slab allocations */
	gfp_flags &= GFP_KERNEL;
	bio = bio_alloc(gfp_flags, nr_vecs);

	if (bio == NULL && (current->flags & PF_MEMALLOC)) {
		while (!bio && (nr_vecs /= 2))
			bio = bio_alloc(gfp_flags, nr_vecs);
	}

	if (bio) {
		bio_set_dev(bio, bdev);
		bio->bi_iter.bi_sector = first_sector;
	}
	return bio;
}

/*
 * support function for mpage_readpages.  The fs supplied get_block might
 * return an up to date buffer.  This is used to map that buffer into
 * the page, which allows readpage to avoid triggering a duplicate call
 * to get_block.
 *
 * The idea is to avoid adding buffers to pages that don't already have
 * them.  So when the buffer is up to date and the page size == block size,
 * this marks the page up to date instead of adding new buffers.
 */
static void 
map_buffer_to_page(struct page *page, struct buffer_head *bh, int page_block) 
{
	struct inode *inode = page->mapping->host;
	struct buffer_head *page_bh, *head;
	int block = 0;

	if (!page_has_buffers(page)) {
		/*
		 * don't make any buffers if there is only one buffer on
		 * the page and the page just needs to be set up to date
		 */
		if (inode->i_blkbits == PAGE_SHIFT &&
		    buffer_uptodate(bh)) {
			SetPageUptodate(page);    
			return;
		}
		create_empty_buffers(page, i_blocksize(inode), 0);
	}
	head = page_buffers(page);
	page_bh = head;
	do {
		if (block == page_block) {
			page_bh->b_state = bh->b_state;
			page_bh->b_bdev = bh->b_bdev;
			page_bh->b_blocknr = bh->b_blocknr;
			break;
		}
		page_bh = page_bh->b_this_page;
		block++;
	} while (page_bh != head);
}

struct mpage_readpage_args {
	struct bio *bio;
	struct page *page;
	unsigned int nr_pages;
	bool is_readahead;
	sector_t last_block_in_bio;
	struct buffer_head map_bh;
	unsigned long first_logical_block;
	get_block_t *get_block;
};

/*
 * This is the worker routine which does all the work of mapping the disk
 * blocks and constructs largest possible bios, submits them for IO if the
 * blocks are not contiguous on the disk.
 *
 * We pass a buffer_head back and forth and use its buffer_mapped() flag to
 * represent the validity of its disk mapping and to decide when to do the next
 * get_block() call.
 */
static struct bio *do_mpage_readpage(struct mpage_readpage_args *args)
{
	struct page *page = args->page;
	struct inode *inode = page->mapping->host;
	const unsigned blkbits = inode->i_blkbits;
	const unsigned blocks_per_page = PAGE_SIZE >> blkbits;
	const unsigned blocksize = 1 << blkbits;
	struct buffer_head *map_bh = &args->map_bh;
	sector_t block_in_file;
	sector_t last_block;
	sector_t last_block_in_file;
	sector_t blocks[MAX_BUF_PER_PAGE];
	unsigned page_block;
	unsigned first_hole = blocks_per_page;
	struct block_device *bdev = NULL;
	int length;
	int fully_mapped = 1;
	int op_flags;
	unsigned nblocks;
	unsigned relative_block;
	gfp_t gfp;

	if (args->is_readahead) {
		op_flags = REQ_RAHEAD;
		gfp = readahead_gfp_mask(page->mapping);
	} else {
		op_flags = 0;
		gfp = mapping_gfp_constraint(page->mapping, GFP_KERNEL);
	}

	if (page_has_buffers(page))
		goto confused;

	block_in_file = (sector_t)page->index << (PAGE_SHIFT - blkbits);
	last_block = block_in_file + args->nr_pages * blocks_per_page;
	last_block_in_file = (i_size_read(inode) + blocksize - 1) >> blkbits;
	if (last_block > last_block_in_file)
		last_block = last_block_in_file;
	page_block = 0;

	/*
	 * Map blocks using the result from the previous get_blocks call first.
	 */
	nblocks = map_bh->b_size >> blkbits;
	if (buffer_mapped(map_bh) &&
			block_in_file > args->first_logical_block &&
			block_in_file < (args->first_logical_block + nblocks)) {
		unsigned map_offset = block_in_file - args->first_logical_block;
		unsigned last = nblocks - map_offset;

		for (relative_block = 0; ; relative_block++) {
			if (relative_block == last) {
				clear_buffer_mapped(map_bh);
				break;
			}
			if (page_block == blocks_per_page)
				break;
			blocks[page_block] = map_bh->b_blocknr + map_offset +
						relative_block;
			page_block++;
			block_in_file++;
		}
		bdev = map_bh->b_bdev;
	}

	/*
	 * Then do more get_blocks calls until we are done with this page.
	 */
	map_bh->b_page = page;
	while (page_block < blocks_per_page) {
		map_bh->b_state = 0;
		map_bh->b_size = 0;

		if (block_in_file < last_block) {
			map_bh->b_size = (last_block-block_in_file) << blkbits;
			if (args->get_block(inode, block_in_file, map_bh, 0))
				goto confused;
			args->first_logical_block = block_in_file;
		}

		if (!buffer_mapped(map_bh)) {
			fully_mapped = 0;
			if (first_hole == blocks_per_page)
				first_hole = page_block;
			page_block++;
			block_in_file++;
			continue;
		}

		/* some filesystems will copy data into the page during
		 * the get_block call, in which case we don't want to
		 * read it again.  map_buffer_to_page copies the data
		 * we just collected from get_block into the page's buffers
		 * so readpage doesn't have to repeat the get_block call
		 */
		if (buffer_uptodate(map_bh)) {
			map_buffer_to_page(page, map_bh, page_block);
			goto confused;
		}
	
		if (first_hole != blocks_per_page)
			goto confused;		/* hole -> non-hole */

		/* Contiguous blocks? */
		if (page_block && blocks[page_block-1] != map_bh->b_blocknr-1)
			goto confused;
		nblocks = map_bh->b_size >> blkbits;
		for (relative_block = 0; ; relative_block++) {
			if (relative_block == nblocks) {
				clear_buffer_mapped(map_bh);
				break;
			} else if (page_block == blocks_per_page)
				break;
			blocks[page_block] = map_bh->b_blocknr+relative_block;
			page_block++;
			block_in_file++;
		}
		bdev = map_bh->b_bdev;
	}

	if (first_hole != blocks_per_page) {
		zero_user_segment(page, first_hole << blkbits, PAGE_SIZE);
		if (first_hole == 0) {
			SetPageUptodate(page);
			unlock_page(page);
			goto out;
		}
	} else if (fully_mapped) {
		SetPageMappedToDisk(page);
	}

	if (fully_mapped && blocks_per_page == 1 && !PageUptodate(page) &&
	    cleancache_get_page(page) == 0) {
		SetPageUptodate(page);
		goto confused;
	}

	/*
	 * This page will go to BIO.  Do we need to send this BIO off first?
	 */
	if (args->bio && (args->last_block_in_bio != blocks[0] - 1))
		args->bio = mpage_bio_submit(REQ_OP_READ, op_flags, args->bio);

alloc_new:
	if (args->bio == NULL) {
		if (first_hole == blocks_per_page) {
			if (!bdev_read_page(bdev, blocks[0] << (blkbits - 9),
								page))
				goto out;
		}
		args->bio = mpage_alloc(bdev, blocks[0] << (blkbits - 9),
					min_t(int, args->nr_pages,
					      BIO_MAX_PAGES),
					gfp);
		if (args->bio == NULL)
			goto confused;
	}

	length = first_hole << blkbits;
	if (bio_add_page(args->bio, page, length, 0) < length) {
		args->bio = mpage_bio_submit(REQ_OP_READ, op_flags, args->bio);
		goto alloc_new;
	}

	relative_block = block_in_file - args->first_logical_block;
	nblocks = map_bh->b_size >> blkbits;
	if ((buffer_boundary(map_bh) && relative_block == nblocks) ||
	    (first_hole != blocks_per_page))
		args->bio = mpage_bio_submit(REQ_OP_READ, op_flags, args->bio);
	else
		args->last_block_in_bio = blocks[blocks_per_page - 1];
out:
	return args->bio;

confused:
	if (args->bio)
		args->bio = mpage_bio_submit(REQ_OP_READ, op_flags, args->bio);
	if (!PageUptodate(page))
		block_read_full_page(page, args->get_block);
	else
		unlock_page(page);
	goto out;
}

/**
 * mpage_readpages - populate an address space with some pages & start reads against them
 * @mapping: the address_space
 * @pages: The address of a list_head which contains the target pages.  These
 *   pages have their ->index populated and are otherwise uninitialised.
 *   The page at @pages->prev has the lowest file offset, and reads should be
 *   issued in @pages->prev to @pages->next order.
 * @nr_pages: The number of pages at *@pages
 * @get_block: The filesystem's block mapper function.
 *
 * This function walks the pages and the blocks within each page, building and
 * emitting large BIOs.
 *
 * If anything unusual happens, such as:
 *
 * - encountering a page which has buffers
 * - encountering a page which has a non-hole after a hole
 * - encountering a page with non-contiguous blocks
 *
 * then this code just gives up and calls the buffer_head-based read function.
 * It does handle a page which has holes at the end - that is a common case:
 * the end-of-file on blocksize < PAGE_SIZE setups.
 *
 * BH_Boundary explanation:
 *
 * There is a problem.  The mpage read code assembles several pages, gets all
 * their disk mappings, and then submits them all.  That's fine, but obtaining
 * the disk mappings may require I/O.  Reads of indirect blocks, for example.
 *
 * So an mpage read of the first 16 blocks of an ext2 file will cause I/O to be
 * submitted in the following order:
 *
 * 	12 0 1 2 3 4 5 6 7 8 9 10 11 13 14 15 16
 *
 * because the indirect block has to be read to get the mappings of blocks
 * 13,14,15,16.  Obviously, this impacts performance.
 *
 * So what we do it to allow the filesystem's get_block() function to set
 * BH_Boundary when it maps block 11.  BH_Boundary says: mapping of the block
 * after this one will require I/O against a block which is probably close to
 * this one.  So you should push what I/O you have currently accumulated.
 *
 * This all causes the disk requests to be issued in the correct order.
 */
int
mpage_readpages(struct address_space *mapping, struct list_head *pages,
				unsigned nr_pages, get_block_t get_block)
{
	struct mpage_readpage_args args = {
		.get_block = get_block,
		.is_readahead = true,
	};
	unsigned page_idx;

	for (page_idx = 0; page_idx < nr_pages; page_idx++) {
		struct page *page = lru_to_page(pages);

		prefetchw(&page->flags);
		list_del(&page->lru);
		if (!add_to_page_cache_lru(page, mapping,
					page->index,
					readahead_gfp_mask(mapping))) {
			args.page = page;
			args.nr_pages = nr_pages - page_idx;
			args.bio = do_mpage_readpage(&args);
		}
		put_page(page);
	}
	BUG_ON(!list_empty(pages));
	if (args.bio)
		mpage_bio_submit(REQ_OP_READ, REQ_RAHEAD, args.bio);
	return 0;
}
EXPORT_SYMBOL(mpage_readpages);

/*
 * This isn't called much at all
 */
int mpage_readpage(struct page *page, get_block_t get_block)
{
	struct mpage_readpage_args args = {
		.page = page,
		.nr_pages = 1,
		.get_block = get_block,
	};

	args.bio = do_mpage_readpage(&args);
	if (args.bio)
		mpage_bio_submit(REQ_OP_READ, 0, args.bio);
	return 0;
}
EXPORT_SYMBOL(mpage_readpage);

/*
 * Writing is not so simple.
 *
 * If the page has buffers then they will be used for obtaining the disk
 * mapping.  We only support pages which are fully mapped-and-dirty, with a
 * special case for pages which are unmapped at the end: end-of-file.
 *
 * If the page has no buffers (preferred) then the page is mapped here.
 *
 * If all blocks are found to be contiguous then the page can go into the
 * BIO.  Otherwise fall back to the mapping's writepage().
 * 
 * FIXME: This code wants an estimate of how many pages are still to be
 * written, so it can intelligently allocate a suitably-sized BIO.  For now,
 * just allocate full-size (16-page) BIOs.
 */

struct mpage_data {
	struct bio *bio;
	sector_t last_block_in_bio;
	get_block_t *get_block;
	unsigned use_writepage;
};

/*
 * We have our BIO, so we can now mark the buffers clean.  Make
 * sure to only clean buffers which we know we'll be writing.
 */
static void clean_buffers(struct page *page, unsigned first_unmapped)
{
	unsigned buffer_counter = 0;
	struct buffer_head *bh, *head;
	if (!page_has_buffers(page))
		return;
	head = page_buffers(page);
	bh = head;

	do {
		if (buffer_counter++ == first_unmapped)
			break;
		clear_buffer_dirty(bh);
		bh = bh->b_this_page;
	} while (bh != head);

	/*
	 * we cannot drop the bh if the page is not uptodate or a concurrent
	 * readpage would fail to serialize with the bh and it would read from
	 * disk before we reach the platter.
	 */
	if (buffer_heads_over_limit && PageUptodate(page))
		try_to_free_buffers(page);
}

/*
 * For situations where we want to clean all buffers attached to a page.
 * We don't need to calculate how many buffers are attached to the page,
 * we just need to specify a number larger than the maximum number of buffers.
 */
void clean_page_buffers(struct page *page)
{
	clean_buffers(page, ~0U);
}

static int __mpage_writepage(struct page *page, struct writeback_control *wbc,
		      void *data)
{
	struct mpage_data *mpd = data;
	struct bio *bio = mpd->bio;
	struct address_space *mapping = page->mapping;
	struct inode *inode = page->mapping->host;
	const unsigned blkbits = inode->i_blkbits;
	unsigned long end_index;
	const unsigned blocks_per_page = PAGE_SIZE >> blkbits;
	sector_t last_block;
	sector_t block_in_file;
	sector_t blocks[MAX_BUF_PER_PAGE];
	unsigned page_block;
	unsigned first_unmapped = blocks_per_page;
	struct block_device *bdev = NULL;
	int boundary = 0;
	sector_t boundary_block = 0;
	struct block_device *boundary_bdev = NULL;
	int length;
	struct buffer_head map_bh;
	loff_t i_size = i_size_read(inode);
	int ret = 0;
	int op_flags = wbc_to_write_flags(wbc);

	if (page_has_buffers(page)) {
		struct buffer_head *head = page_buffers(page);
		struct buffer_head *bh = head;

		/* If they're all mapped and dirty, do it */
		page_block = 0;
		do {
			BUG_ON(buffer_locked(bh));
			if (!buffer_mapped(bh)) {
				/*
				 * unmapped dirty buffers are created by
				 * __set_page_dirty_buffers -> mmapped data
				 */
				if (buffer_dirty(bh))
					goto confused;
				if (first_unmapped == blocks_per_page)
					first_unmapped = page_block;
				continue;
			}

			if (first_unmapped != blocks_per_page)
				goto confused;	/* hole -> non-hole */

			if (!buffer_dirty(bh) || !buffer_uptodate(bh))
				goto confused;
			if (page_block) {
				if (bh->b_blocknr != blocks[page_block-1] + 1)
					goto confused;
			}
			blocks[page_block++] = bh->b_blocknr;
			boundary = buffer_boundary(bh);
			if (boundary) {
				boundary_block = bh->b_blocknr;
				boundary_bdev = bh->b_bdev;
			}
			bdev = bh->b_bdev;
		} while ((bh = bh->b_this_page) != head);

		if (first_unmapped)
			goto page_is_mapped;

		/*
		 * Page has buffers, but they are all unmapped. The page was
		 * created by pagein or read over a hole which was handled by
		 * block_read_full_page().  If this address_space is also
		 * using mpage_readpages then this can rarely happen.
		 */
		goto confused;
	}

	/*
	 * The page has no buffers: map it to disk
	 */
	BUG_ON(!PageUptodate(page));
	block_in_file = (sector_t)page->index << (PAGE_SHIFT - blkbits);
	last_block = (i_size - 1) >> blkbits;
	map_bh.b_page = page;
	for (page_block = 0; page_block < blocks_per_page; ) {

		map_bh.b_state = 0;
		map_bh.b_size = 1 << blkbits;
		if (mpd->get_block(inode, block_in_file, &map_bh, 1))
			goto confused;
		if (buffer_new(&map_bh))
			clean_bdev_bh_alias(&map_bh);
		if (buffer_boundary(&map_bh)) {
			boundary_block = map_bh.b_blocknr;
			boundary_bdev = map_bh.b_bdev;
		}
		if (page_block) {
			if (map_bh.b_blocknr != blocks[page_block-1] + 1)
				goto confused;
		}
		blocks[page_block++] = map_bh.b_blocknr;
		boundary = buffer_boundary(&map_bh);
		bdev = map_bh.b_bdev;
		if (block_in_file == last_block)
			break;
		block_in_file++;
	}
	BUG_ON(page_block == 0);

	first_unmapped = page_block;

page_is_mapped:
	end_index = i_size >> PAGE_SHIFT;
	if (page->index >= end_index) {
		/*
		 * The page straddles i_size.  It must be zeroed out on each
		 * and every writepage invocation because it may be mmapped.
		 * "A file is mapped in multiples of the page size.  For a file
		 * that is not a multiple of the page size, the remaining memory
		 * is zeroed when mapped, and writes to that region are not
		 * written out to the file."
		 */
		unsigned offset = i_size & (PAGE_SIZE - 1);

		if (page->index > end_index || !offset)
			goto confused;
		zero_user_segment(page, offset, PAGE_SIZE);
	}

	/*
	 * This page will go to BIO.  Do we need to send this BIO off first?
	 */
	if (bio && mpd->last_block_in_bio != blocks[0] - 1)
		bio = mpage_bio_submit(REQ_OP_WRITE, op_flags, bio);

alloc_new:
	if (bio == NULL) {
		if (first_unmapped == blocks_per_page) {
			if (!bdev_write_page(bdev, blocks[0] << (blkbits - 9),
								page, wbc))
				goto out;
		}
		bio = mpage_alloc(bdev, blocks[0] << (blkbits - 9),
				BIO_MAX_PAGES, GFP_NOFS|__GFP_HIGH);
		if (bio == NULL)
			goto confused;

		wbc_init_bio(wbc, bio);
		bio->bi_write_hint = inode->i_write_hint;
	}

	/*
	 * Must try to add the page before marking the buffer clean or
	 * the confused fail path above (OOM) will be very confused when
	 * it finds all bh marked clean (i.e. it will not write anything)
	 */
	wbc_account_io(wbc, page, PAGE_SIZE);
	length = first_unmapped << blkbits;
	if (bio_add_page(bio, page, length, 0) < length) {
		bio = mpage_bio_submit(REQ_OP_WRITE, op_flags, bio);
		goto alloc_new;
	}

	clean_buffers(page, first_unmapped);

	BUG_ON(PageWriteback(page));
	set_page_writeback(page);
	unlock_page(page);
	if (boundary || (first_unmapped != blocks_per_page)) {
		bio = mpage_bio_submit(REQ_OP_WRITE, op_flags, bio);
		if (boundary_block) {
			write_boundary_block(boundary_bdev,
					boundary_block, 1 << blkbits);
		}
	} else {
		mpd->last_block_in_bio = blocks[blocks_per_page - 1];
	}
	goto out;

confused:
	if (bio)
		bio = mpage_bio_submit(REQ_OP_WRITE, op_flags, bio);

	if (mpd->use_writepage) {
		ret = mapping->a_ops->writepage(page, wbc);
	} else {
		ret = -EAGAIN;
		goto out;
	}
	/*
	 * The caller has a ref on the inode, so *mapping is stable
	 */
	mapping_set_error(mapping, ret);
out:
	mpd->bio = bio;
	return ret;
}

/**
 * mpage_writepages - walk the list of dirty pages of the given address space & writepage() all of them
 * @mapping: address space structure to write
 * @wbc: subtract the number of written pages from *@wbc->nr_to_write
 * @get_block: the filesystem's block mapper function.
 *             If this is NULL then use a_ops->writepage.  Otherwise, go
 *             direct-to-BIO.
 *
 * This is a library function, which implements the writepages()
 * address_space_operation.
 *
 * If a page is already under I/O, generic_writepages() skips it, even
 * if it's dirty.  This is desirable behaviour for memory-cleaning writeback,
 * but it is INCORRECT for data-integrity system calls such as fsync().  fsync()
 * and msync() need to guarantee that all the data which was dirty at the time
 * the call was made get new I/O started against them.  If wbc->sync_mode is
 * WB_SYNC_ALL then we were called for data integrity and we must wait for
 * existing IO to complete.
 */
int
mpage_writepages(struct address_space *mapping,
		struct writeback_control *wbc, get_block_t get_block)
{
	struct blk_plug plug;
	int ret;

	blk_start_plug(&plug);

	if (!get_block)
		ret = generic_writepages(mapping, wbc);
	else {
		struct mpage_data mpd = {
			.bio = NULL,
			.last_block_in_bio = 0,
			.get_block = get_block,
			.use_writepage = 1,
		};

		ret = write_cache_pages(mapping, wbc, __mpage_writepage, &mpd);
		if (mpd.bio) {
			int op_flags = (wbc->sync_mode == WB_SYNC_ALL ?
				  REQ_SYNC : 0);
			mpage_bio_submit(REQ_OP_WRITE, op_flags, mpd.bio);
		}
	}
	blk_finish_plug(&plug);
	return ret;
}
EXPORT_SYMBOL(mpage_writepages);

int mpage_writepage(struct page *page, get_block_t get_block,
	struct writeback_control *wbc)
{
	struct mpage_data mpd = {
		.bio = NULL,
		.last_block_in_bio = 0,
		.get_block = get_block,
		.use_writepage = 0,
	};
	int ret = __mpage_writepage(page, wbc, &mpd);
	if (mpd.bio) {
		int op_flags = (wbc->sync_mode == WB_SYNC_ALL ?
			  REQ_SYNC : 0);
		mpage_bio_submit(REQ_OP_WRITE, op_flags, mpd.bio);
	}
	return ret;
}
EXPORT_SYMBOL(mpage_writepage);<|MERGE_RESOLUTION|>--- conflicted
+++ resolved
@@ -47,16 +47,9 @@
 static void mpage_end_io(struct bio *bio)
 {
 	struct bio_vec *bv;
-<<<<<<< HEAD
-	int i;
 	struct bvec_iter_all iter_all;
 
-	bio_for_each_segment_all(bv, bio, i, iter_all) {
-=======
-	struct bvec_iter_all iter_all;
-
 	bio_for_each_segment_all(bv, bio, iter_all) {
->>>>>>> 0ecfebd2
 		struct page *page = bv->bv_page;
 		page_endio(page, bio_op(bio),
 			   blk_status_to_errno(bio->bi_status));
