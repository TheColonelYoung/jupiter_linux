/******************************************************************************
 *
 * This file is provided under a dual BSD/GPLv2 license.  When using or
 * redistributing this file, you may do so under either license.
 *
 * GPL LICENSE SUMMARY
 *
 * Copyright(c) 2012 - 2014 Intel Corporation. All rights reserved.
 * Copyright(c) 2013 - 2014 Intel Mobile Communications GmbH
 *
 * This program is free software; you can redistribute it and/or modify
 * it under the terms of version 2 of the GNU General Public License as
 * published by the Free Software Foundation.
 *
 * This program is distributed in the hope that it will be useful, but
 * WITHOUT ANY WARRANTY; without even the implied warranty of
 * MERCHANTABILITY or FITNESS FOR A PARTICULAR PURPOSE.  See the GNU
 * General Public License for more details.
 *
 * You should have received a copy of the GNU General Public License
 * along with this program; if not, write to the Free Software
 * Foundation, Inc., 51 Franklin Street, Fifth Floor, Boston, MA 02110,
 * USA
 *
 * The full GNU General Public License is included in this distribution
 * in the file called COPYING.
 *
 * Contact Information:
 *  Intel Linux Wireless <ilw@linux.intel.com>
 * Intel Corporation, 5200 N.E. Elam Young Parkway, Hillsboro, OR 97124-6497
 *
 * BSD LICENSE
 *
 * Copyright(c) 2012 - 2014 Intel Corporation. All rights reserved.
 * Copyright(c) 2013 - 2014 Intel Mobile Communications GmbH
 * All rights reserved.
 *
 * Redistribution and use in source and binary forms, with or without
 * modification, are permitted provided that the following conditions
 * are met:
 *
 *  * Redistributions of source code must retain the above copyright
 *    notice, this list of conditions and the following disclaimer.
 *  * Redistributions in binary form must reproduce the above copyright
 *    notice, this list of conditions and the following disclaimer in
 *    the documentation and/or other materials provided with the
 *    distribution.
 *  * Neither the name Intel Corporation nor the names of its
 *    contributors may be used to endorse or promote products derived
 *    from this software without specific prior written permission.
 *
 * THIS SOFTWARE IS PROVIDED BY THE COPYRIGHT HOLDERS AND CONTRIBUTORS
 * "AS IS" AND ANY EXPRESS OR IMPLIED WARRANTIES, INCLUDING, BUT NOT
 * LIMITED TO, THE IMPLIED WARRANTIES OF MERCHANTABILITY AND FITNESS FOR
 * A PARTICULAR PURPOSE ARE DISCLAIMED. IN NO EVENT SHALL THE COPYRIGHT
 * OWNER OR CONTRIBUTORS BE LIABLE FOR ANY DIRECT, INDIRECT, INCIDENTAL,
 * SPECIAL, EXEMPLARY, OR CONSEQUENTIAL DAMAGES (INCLUDING, BUT NOT
 * LIMITED TO, PROCUREMENT OF SUBSTITUTE GOODS OR SERVICES; LOSS OF USE,
 * DATA, OR PROFITS; OR BUSINESS INTERRUPTION) HOWEVER CAUSED AND ON ANY
 * THEORY OF LIABILITY, WHETHER IN CONTRACT, STRICT LIABILITY, OR TORT
 * (INCLUDING NEGLIGENCE OR OTHERWISE) ARISING IN ANY WAY OUT OF THE USE
 * OF THIS SOFTWARE, EVEN IF ADVISED OF THE POSSIBILITY OF SUCH DAMAGE.
 *
 *****************************************************************************/

#include <linux/etherdevice.h>
#include <net/mac80211.h>
#include "iwl-io.h"
#include "iwl-prph.h"
#include "fw-api.h"
#include "mvm.h"
#include "time-event.h"

const u8 iwl_mvm_ac_to_tx_fifo[] = {
	IWL_MVM_TX_FIFO_VO,
	IWL_MVM_TX_FIFO_VI,
	IWL_MVM_TX_FIFO_BE,
	IWL_MVM_TX_FIFO_BK,
};

struct iwl_mvm_mac_iface_iterator_data {
	struct iwl_mvm *mvm;
	struct ieee80211_vif *vif;
	unsigned long available_mac_ids[BITS_TO_LONGS(NUM_MAC_INDEX_DRIVER)];
	unsigned long available_tsf_ids[BITS_TO_LONGS(NUM_TSF_IDS)];
	enum iwl_tsf_id preferred_tsf;
	bool found_vif;
};

struct iwl_mvm_hw_queues_iface_iterator_data {
	struct ieee80211_vif *exclude_vif;
	unsigned long used_hw_queues;
};

static void iwl_mvm_mac_tsf_id_iter(void *_data, u8 *mac,
				    struct ieee80211_vif *vif)
{
	struct iwl_mvm_mac_iface_iterator_data *data = _data;
	struct iwl_mvm_vif *mvmvif = iwl_mvm_vif_from_mac80211(vif);
	u16 min_bi;

	/* Skip the interface for which we are trying to assign a tsf_id  */
	if (vif == data->vif)
		return;

	/*
	 * The TSF is a hardware/firmware resource, there are 4 and
	 * the driver should assign and free them as needed. However,
	 * there are cases where 2 MACs should share the same TSF ID
	 * for the purpose of clock sync, an optimization to avoid
	 * clock drift causing overlapping TBTTs/DTIMs for a GO and
	 * client in the system.
	 *
	 * The firmware will decide according to the MAC type which
	 * will be the master and slave. Clients that need to sync
	 * with a remote station will be the master, and an AP or GO
	 * will be the slave.
	 *
	 * Depending on the new interface type it can be slaved to
	 * or become the master of an existing interface.
	 */
	switch (data->vif->type) {
	case NL80211_IFTYPE_STATION:
		/*
		 * The new interface is a client, so if the one we're iterating
		 * is an AP, and the beacon interval of the AP is a multiple or
		 * divisor of the beacon interval of the client, the same TSF
		 * should be used to avoid drift between the new client and
		 * existing AP. The existing AP will get drift updates from the
		 * new client context in this case.
		 */
		if (vif->type != NL80211_IFTYPE_AP ||
		    data->preferred_tsf != NUM_TSF_IDS ||
		    !test_bit(mvmvif->tsf_id, data->available_tsf_ids))
			break;

		min_bi = min(data->vif->bss_conf.beacon_int,
			     vif->bss_conf.beacon_int);

		if (!min_bi)
			break;

		if ((data->vif->bss_conf.beacon_int -
		     vif->bss_conf.beacon_int) % min_bi == 0) {
			data->preferred_tsf = mvmvif->tsf_id;
			return;
		}
		break;

	case NL80211_IFTYPE_AP:
		/*
		 * The new interface is AP/GO, so if its beacon interval is a
		 * multiple or a divisor of the beacon interval of an existing
		 * interface, it should get drift updates from an existing
		 * client or use the same TSF as an existing GO. There's no
		 * drift between TSFs internally but if they used different
		 * TSFs then a new client MAC could update one of them and
		 * cause drift that way.
		 */
		if ((vif->type != NL80211_IFTYPE_AP &&
		     vif->type != NL80211_IFTYPE_STATION) ||
		    data->preferred_tsf != NUM_TSF_IDS ||
		    !test_bit(mvmvif->tsf_id, data->available_tsf_ids))
			break;

		min_bi = min(data->vif->bss_conf.beacon_int,
			     vif->bss_conf.beacon_int);

		if (!min_bi)
			break;

		if ((data->vif->bss_conf.beacon_int -
		     vif->bss_conf.beacon_int) % min_bi == 0) {
			data->preferred_tsf = mvmvif->tsf_id;
			return;
		}
		break;
	default:
		/*
		 * For all other interface types there's no need to
		 * take drift into account. Either they're exclusive
		 * like IBSS and monitor, or we don't care much about
		 * their TSF (like P2P Device), but we won't be able
		 * to share the TSF resource.
		 */
		break;
	}

	/*
	 * Unless we exited above, we can't share the TSF resource
	 * that the virtual interface we're iterating over is using
	 * with the new one, so clear the available bit and if this
	 * was the preferred one, reset that as well.
	 */
	__clear_bit(mvmvif->tsf_id, data->available_tsf_ids);

	if (data->preferred_tsf == mvmvif->tsf_id)
		data->preferred_tsf = NUM_TSF_IDS;
}

/*
 * Get the mask of the queues used by the vif
 */
u32 iwl_mvm_mac_get_queues_mask(struct ieee80211_vif *vif)
{
	u32 qmask = 0, ac;

	if (vif->type == NL80211_IFTYPE_P2P_DEVICE)
		return BIT(IWL_MVM_OFFCHANNEL_QUEUE);

	for (ac = 0; ac < IEEE80211_NUM_ACS; ac++)
		qmask |= BIT(vif->hw_queue[ac]);

	if (vif->type == NL80211_IFTYPE_AP)
		qmask |= BIT(vif->cab_queue);

	return qmask;
}

static void iwl_mvm_iface_hw_queues_iter(void *_data, u8 *mac,
					 struct ieee80211_vif *vif)
{
	struct iwl_mvm_hw_queues_iface_iterator_data *data = _data;

	/* exclude the given vif */
	if (vif == data->exclude_vif)
		return;

	data->used_hw_queues |= iwl_mvm_mac_get_queues_mask(vif);
}

static void iwl_mvm_mac_sta_hw_queues_iter(void *_data,
					   struct ieee80211_sta *sta)
{
	struct iwl_mvm_hw_queues_iface_iterator_data *data = _data;
	struct iwl_mvm_sta *mvmsta = iwl_mvm_sta_from_mac80211(sta);

	/* Mark the queues used by the sta */
	data->used_hw_queues |= mvmsta->tfd_queue_msk;
}

unsigned long iwl_mvm_get_used_hw_queues(struct iwl_mvm *mvm,
					 struct ieee80211_vif *exclude_vif)
{
	struct iwl_mvm_hw_queues_iface_iterator_data data = {
		.exclude_vif = exclude_vif,
		.used_hw_queues =
			BIT(IWL_MVM_OFFCHANNEL_QUEUE) |
			BIT(mvm->aux_queue) |
			BIT(IWL_MVM_CMD_QUEUE),
	};

	lockdep_assert_held(&mvm->mutex);

	/* mark all VIF used hw queues */
	ieee80211_iterate_active_interfaces_atomic(
		mvm->hw, IEEE80211_IFACE_ITER_RESUME_ALL,
		iwl_mvm_iface_hw_queues_iter, &data);

	/* don't assign the same hw queues as TDLS stations */
	ieee80211_iterate_stations_atomic(mvm->hw,
					  iwl_mvm_mac_sta_hw_queues_iter,
					  &data);

	return data.used_hw_queues;
}

static void iwl_mvm_mac_iface_iterator(void *_data, u8 *mac,
				       struct ieee80211_vif *vif)
{
	struct iwl_mvm_mac_iface_iterator_data *data = _data;
	struct iwl_mvm_vif *mvmvif = iwl_mvm_vif_from_mac80211(vif);

	/* Iterator may already find the interface being added -- skip it */
	if (vif == data->vif) {
		data->found_vif = true;
		return;
	}

<<<<<<< HEAD
	/* Mark the queues used by the vif */
	data->used_hw_queues |= iwl_mvm_mac_get_queues_mask(vif);

=======
>>>>>>> 81c41260
	/* Mark MAC IDs as used by clearing the available bit, and
	 * (below) mark TSFs as used if their existing use is not
	 * compatible with the new interface type.
	 * No locking or atomic bit operations are needed since the
	 * data is on the stack of the caller function.
	 */
	__clear_bit(mvmvif->id, data->available_mac_ids);

	/* find a suitable tsf_id */
	iwl_mvm_mac_tsf_id_iter(_data, mac, vif);
}

void iwl_mvm_mac_ctxt_recalc_tsf_id(struct iwl_mvm *mvm,
				    struct ieee80211_vif *vif)
{
	struct iwl_mvm_vif *mvmvif = iwl_mvm_vif_from_mac80211(vif);
	struct iwl_mvm_mac_iface_iterator_data data = {
		.mvm = mvm,
		.vif = vif,
		.available_tsf_ids = { (1 << NUM_TSF_IDS) - 1 },
		/* no preference yet */
		.preferred_tsf = NUM_TSF_IDS,
	};

	ieee80211_iterate_active_interfaces_atomic(
		mvm->hw, IEEE80211_IFACE_ITER_RESUME_ALL,
		iwl_mvm_mac_tsf_id_iter, &data);

	if (data.preferred_tsf != NUM_TSF_IDS)
		mvmvif->tsf_id = data.preferred_tsf;
	else if (!test_bit(mvmvif->tsf_id, data.available_tsf_ids))
		mvmvif->tsf_id = find_first_bit(data.available_tsf_ids,
						NUM_TSF_IDS);
}

static int iwl_mvm_mac_ctxt_allocate_resources(struct iwl_mvm *mvm,
					       struct ieee80211_vif *vif)
{
	struct iwl_mvm_vif *mvmvif = iwl_mvm_vif_from_mac80211(vif);
	struct iwl_mvm_mac_iface_iterator_data data = {
		.mvm = mvm,
		.vif = vif,
		.available_mac_ids = { (1 << NUM_MAC_INDEX_DRIVER) - 1 },
		.available_tsf_ids = { (1 << NUM_TSF_IDS) - 1 },
		/* no preference yet */
		.preferred_tsf = NUM_TSF_IDS,
		.found_vif = false,
	};
	u32 ac;
	int ret, i;
	unsigned long used_hw_queues;

	/*
	 * Allocate a MAC ID and a TSF for this MAC, along with the queues
	 * and other resources.
	 */

	/*
	 * Before the iterator, we start with all MAC IDs and TSFs available.
	 *
	 * During iteration, all MAC IDs are cleared that are in use by other
	 * virtual interfaces, and all TSF IDs are cleared that can't be used
	 * by this new virtual interface because they're used by an interface
	 * that can't share it with the new one.
	 * At the same time, we check if there's a preferred TSF in the case
	 * that we should share it with another interface.
	 */

	/* Currently, MAC ID 0 should be used only for the managed/IBSS vif */
	switch (vif->type) {
	case NL80211_IFTYPE_ADHOC:
		break;
	case NL80211_IFTYPE_STATION:
		if (!vif->p2p)
			break;
		/* fall through */
	default:
		__clear_bit(0, data.available_mac_ids);
	}

	ieee80211_iterate_active_interfaces_atomic(
		mvm->hw, IEEE80211_IFACE_ITER_RESUME_ALL,
		iwl_mvm_mac_iface_iterator, &data);

	used_hw_queues = iwl_mvm_get_used_hw_queues(mvm, vif);

	/*
	 * In the case we're getting here during resume, it's similar to
	 * firmware restart, and with RESUME_ALL the iterator will find
	 * the vif being added already.
	 * We don't want to reassign any IDs in either case since doing
	 * so would probably assign different IDs (as interfaces aren't
	 * necessarily added in the same order), but the old IDs were
	 * preserved anyway, so skip ID assignment for both resume and
	 * recovery.
	 */
	if (data.found_vif)
		return 0;

	/* Therefore, in recovery, we can't get here */
	if (WARN_ON_ONCE(test_bit(IWL_MVM_STATUS_IN_HW_RESTART, &mvm->status)))
		return -EBUSY;

	mvmvif->id = find_first_bit(data.available_mac_ids,
				    NUM_MAC_INDEX_DRIVER);
	if (mvmvif->id == NUM_MAC_INDEX_DRIVER) {
		IWL_ERR(mvm, "Failed to init MAC context - no free ID!\n");
		ret = -EIO;
		goto exit_fail;
	}

	if (data.preferred_tsf != NUM_TSF_IDS)
		mvmvif->tsf_id = data.preferred_tsf;
	else
		mvmvif->tsf_id = find_first_bit(data.available_tsf_ids,
						NUM_TSF_IDS);
	if (mvmvif->tsf_id == NUM_TSF_IDS) {
		IWL_ERR(mvm, "Failed to init MAC context - no free TSF!\n");
		ret = -EIO;
		goto exit_fail;
	}

	mvmvif->color = 0;

	INIT_LIST_HEAD(&mvmvif->time_event_data.list);
	mvmvif->time_event_data.id = TE_MAX;

	/* No need to allocate data queues to P2P Device MAC.*/
	if (vif->type == NL80211_IFTYPE_P2P_DEVICE) {
		for (ac = 0; ac < IEEE80211_NUM_ACS; ac++)
			vif->hw_queue[ac] = IEEE80211_INVAL_HW_QUEUE;

		return 0;
	}

	/* Find available queues, and allocate them to the ACs */
	for (ac = 0; ac < IEEE80211_NUM_ACS; ac++) {
		u8 queue = find_first_zero_bit(&used_hw_queues,
					       mvm->first_agg_queue);

		if (queue >= mvm->first_agg_queue) {
			IWL_ERR(mvm, "Failed to allocate queue\n");
			ret = -EIO;
			goto exit_fail;
		}

		__set_bit(queue, &used_hw_queues);
		vif->hw_queue[ac] = queue;
	}

	/* Allocate the CAB queue for softAP and GO interfaces */
	if (vif->type == NL80211_IFTYPE_AP) {
		u8 queue = find_first_zero_bit(&used_hw_queues,
					       mvm->first_agg_queue);

		if (queue >= mvm->first_agg_queue) {
			IWL_ERR(mvm, "Failed to allocate cab queue\n");
			ret = -EIO;
			goto exit_fail;
		}

		vif->cab_queue = queue;
	} else {
		vif->cab_queue = IEEE80211_INVAL_HW_QUEUE;
	}

	mvmvif->bcast_sta.sta_id = IWL_MVM_STATION_COUNT;
	mvmvif->ap_sta_id = IWL_MVM_STATION_COUNT;

	for (i = 0; i < NUM_IWL_MVM_SMPS_REQ; i++)
		mvmvif->smps_requests[i] = IEEE80211_SMPS_AUTOMATIC;

	return 0;

exit_fail:
	memset(mvmvif, 0, sizeof(struct iwl_mvm_vif));
	memset(vif->hw_queue, IEEE80211_INVAL_HW_QUEUE, sizeof(vif->hw_queue));
	vif->cab_queue = IEEE80211_INVAL_HW_QUEUE;
	return ret;
}

int iwl_mvm_mac_ctxt_init(struct iwl_mvm *mvm, struct ieee80211_vif *vif)
{
	u32 ac;
	int ret;

	lockdep_assert_held(&mvm->mutex);

	ret = iwl_mvm_mac_ctxt_allocate_resources(mvm, vif);
	if (ret)
		return ret;

	switch (vif->type) {
	case NL80211_IFTYPE_P2P_DEVICE:
		iwl_mvm_enable_ac_txq(mvm, IWL_MVM_OFFCHANNEL_QUEUE,
				      IWL_MVM_TX_FIFO_VO);
		break;
	case NL80211_IFTYPE_AP:
		iwl_mvm_enable_ac_txq(mvm, vif->cab_queue,
				      IWL_MVM_TX_FIFO_MCAST);
		/* fall through */
	default:
		for (ac = 0; ac < IEEE80211_NUM_ACS; ac++)
			iwl_mvm_enable_ac_txq(mvm, vif->hw_queue[ac],
					      iwl_mvm_ac_to_tx_fifo[ac]);
		break;
	}

	return 0;
}

void iwl_mvm_mac_ctxt_release(struct iwl_mvm *mvm, struct ieee80211_vif *vif)
{
	int ac;

	lockdep_assert_held(&mvm->mutex);

	switch (vif->type) {
	case NL80211_IFTYPE_P2P_DEVICE:
		iwl_mvm_disable_txq(mvm, IWL_MVM_OFFCHANNEL_QUEUE);
		break;
	case NL80211_IFTYPE_AP:
		iwl_mvm_disable_txq(mvm, vif->cab_queue);
		/* fall through */
	default:
		for (ac = 0; ac < IEEE80211_NUM_ACS; ac++)
			iwl_mvm_disable_txq(mvm, vif->hw_queue[ac]);
	}
}

static void iwl_mvm_ack_rates(struct iwl_mvm *mvm,
			      struct ieee80211_vif *vif,
			      enum ieee80211_band band,
			      u8 *cck_rates, u8 *ofdm_rates)
{
	struct ieee80211_supported_band *sband;
	unsigned long basic = vif->bss_conf.basic_rates;
	int lowest_present_ofdm = 100;
	int lowest_present_cck = 100;
	u8 cck = 0;
	u8 ofdm = 0;
	int i;

	sband = mvm->hw->wiphy->bands[band];

	for_each_set_bit(i, &basic, BITS_PER_LONG) {
		int hw = sband->bitrates[i].hw_value;
		if (hw >= IWL_FIRST_OFDM_RATE) {
			ofdm |= BIT(hw - IWL_FIRST_OFDM_RATE);
			if (lowest_present_ofdm > hw)
				lowest_present_ofdm = hw;
		} else {
			BUILD_BUG_ON(IWL_FIRST_CCK_RATE != 0);

			cck |= BIT(hw);
			if (lowest_present_cck > hw)
				lowest_present_cck = hw;
		}
	}

	/*
	 * Now we've got the basic rates as bitmaps in the ofdm and cck
	 * variables. This isn't sufficient though, as there might not
	 * be all the right rates in the bitmap. E.g. if the only basic
	 * rates are 5.5 Mbps and 11 Mbps, we still need to add 1 Mbps
	 * and 6 Mbps because the 802.11-2007 standard says in 9.6:
	 *
	 *    [...] a STA responding to a received frame shall transmit
	 *    its Control Response frame [...] at the highest rate in the
	 *    BSSBasicRateSet parameter that is less than or equal to the
	 *    rate of the immediately previous frame in the frame exchange
	 *    sequence ([...]) and that is of the same modulation class
	 *    ([...]) as the received frame. If no rate contained in the
	 *    BSSBasicRateSet parameter meets these conditions, then the
	 *    control frame sent in response to a received frame shall be
	 *    transmitted at the highest mandatory rate of the PHY that is
	 *    less than or equal to the rate of the received frame, and
	 *    that is of the same modulation class as the received frame.
	 *
	 * As a consequence, we need to add all mandatory rates that are
	 * lower than all of the basic rates to these bitmaps.
	 */

	if (IWL_RATE_24M_INDEX < lowest_present_ofdm)
		ofdm |= IWL_RATE_BIT_MSK(24) >> IWL_FIRST_OFDM_RATE;
	if (IWL_RATE_12M_INDEX < lowest_present_ofdm)
		ofdm |= IWL_RATE_BIT_MSK(12) >> IWL_FIRST_OFDM_RATE;
	/* 6M already there or needed so always add */
	ofdm |= IWL_RATE_BIT_MSK(6) >> IWL_FIRST_OFDM_RATE;

	/*
	 * CCK is a bit more complex with DSSS vs. HR/DSSS vs. ERP.
	 * Note, however:
	 *  - if no CCK rates are basic, it must be ERP since there must
	 *    be some basic rates at all, so they're OFDM => ERP PHY
	 *    (or we're in 5 GHz, and the cck bitmap will never be used)
	 *  - if 11M is a basic rate, it must be ERP as well, so add 5.5M
	 *  - if 5.5M is basic, 1M and 2M are mandatory
	 *  - if 2M is basic, 1M is mandatory
	 *  - if 1M is basic, that's the only valid ACK rate.
	 * As a consequence, it's not as complicated as it sounds, just add
	 * any lower rates to the ACK rate bitmap.
	 */
	if (IWL_RATE_11M_INDEX < lowest_present_cck)
		cck |= IWL_RATE_BIT_MSK(11) >> IWL_FIRST_CCK_RATE;
	if (IWL_RATE_5M_INDEX < lowest_present_cck)
		cck |= IWL_RATE_BIT_MSK(5) >> IWL_FIRST_CCK_RATE;
	if (IWL_RATE_2M_INDEX < lowest_present_cck)
		cck |= IWL_RATE_BIT_MSK(2) >> IWL_FIRST_CCK_RATE;
	/* 1M already there or needed so always add */
	cck |= IWL_RATE_BIT_MSK(1) >> IWL_FIRST_CCK_RATE;

	*cck_rates = cck;
	*ofdm_rates = ofdm;
}

static void iwl_mvm_mac_ctxt_set_ht_flags(struct iwl_mvm *mvm,
					 struct ieee80211_vif *vif,
					 struct iwl_mac_ctx_cmd *cmd)
{
	/* for both sta and ap, ht_operation_mode hold the protection_mode */
	u8 protection_mode = vif->bss_conf.ht_operation_mode &
				 IEEE80211_HT_OP_MODE_PROTECTION;
	/* The fw does not distinguish between ht and fat */
	u32 ht_flag = MAC_PROT_FLG_HT_PROT | MAC_PROT_FLG_FAT_PROT;

	IWL_DEBUG_RATE(mvm, "protection mode set to %d\n", protection_mode);
	/*
	 * See section 9.23.3.1 of IEEE 80211-2012.
	 * Nongreenfield HT STAs Present is not supported.
	 */
	switch (protection_mode) {
	case IEEE80211_HT_OP_MODE_PROTECTION_NONE:
		break;
	case IEEE80211_HT_OP_MODE_PROTECTION_NONMEMBER:
	case IEEE80211_HT_OP_MODE_PROTECTION_NONHT_MIXED:
		cmd->protection_flags |= cpu_to_le32(ht_flag);
		break;
	case IEEE80211_HT_OP_MODE_PROTECTION_20MHZ:
		/* Protect when channel wider than 20MHz */
		if (vif->bss_conf.chandef.width > NL80211_CHAN_WIDTH_20)
			cmd->protection_flags |= cpu_to_le32(ht_flag);
		break;
	default:
		IWL_ERR(mvm, "Illegal protection mode %d\n",
			protection_mode);
		break;
	}
}

static void iwl_mvm_mac_ctxt_cmd_common(struct iwl_mvm *mvm,
					struct ieee80211_vif *vif,
					struct iwl_mac_ctx_cmd *cmd,
					const u8 *bssid_override,
					u32 action)
{
	struct iwl_mvm_vif *mvmvif = iwl_mvm_vif_from_mac80211(vif);
	struct ieee80211_chanctx_conf *chanctx;
	bool ht_enabled = !!(vif->bss_conf.ht_operation_mode &
			     IEEE80211_HT_OP_MODE_PROTECTION);
	u8 cck_ack_rates, ofdm_ack_rates;
	const u8 *bssid = bssid_override ?: vif->bss_conf.bssid;
	int i;

	cmd->id_and_color = cpu_to_le32(FW_CMD_ID_AND_COLOR(mvmvif->id,
							    mvmvif->color));
	cmd->action = cpu_to_le32(action);

	switch (vif->type) {
	case NL80211_IFTYPE_STATION:
		if (vif->p2p)
			cmd->mac_type = cpu_to_le32(FW_MAC_TYPE_P2P_STA);
		else
			cmd->mac_type = cpu_to_le32(FW_MAC_TYPE_BSS_STA);
		break;
	case NL80211_IFTYPE_AP:
		cmd->mac_type = cpu_to_le32(FW_MAC_TYPE_GO);
		break;
	case NL80211_IFTYPE_MONITOR:
		cmd->mac_type = cpu_to_le32(FW_MAC_TYPE_LISTENER);
		break;
	case NL80211_IFTYPE_P2P_DEVICE:
		cmd->mac_type = cpu_to_le32(FW_MAC_TYPE_P2P_DEVICE);
		break;
	case NL80211_IFTYPE_ADHOC:
		cmd->mac_type = cpu_to_le32(FW_MAC_TYPE_IBSS);
		break;
	default:
		WARN_ON_ONCE(1);
	}

	cmd->tsf_id = cpu_to_le32(mvmvif->tsf_id);

	memcpy(cmd->node_addr, vif->addr, ETH_ALEN);

	if (bssid)
		memcpy(cmd->bssid_addr, bssid, ETH_ALEN);
	else
		eth_broadcast_addr(cmd->bssid_addr);

	rcu_read_lock();
	chanctx = rcu_dereference(vif->chanctx_conf);
	iwl_mvm_ack_rates(mvm, vif, chanctx ? chanctx->def.chan->band
					    : IEEE80211_BAND_2GHZ,
			  &cck_ack_rates, &ofdm_ack_rates);
	rcu_read_unlock();

	cmd->cck_rates = cpu_to_le32((u32)cck_ack_rates);
	cmd->ofdm_rates = cpu_to_le32((u32)ofdm_ack_rates);

	cmd->cck_short_preamble =
		cpu_to_le32(vif->bss_conf.use_short_preamble ?
			    MAC_FLG_SHORT_PREAMBLE : 0);
	cmd->short_slot =
		cpu_to_le32(vif->bss_conf.use_short_slot ?
			    MAC_FLG_SHORT_SLOT : 0);

	for (i = 0; i < IEEE80211_NUM_ACS; i++) {
		u8 txf = iwl_mvm_ac_to_tx_fifo[i];

		cmd->ac[txf].cw_min =
			cpu_to_le16(mvmvif->queue_params[i].cw_min);
		cmd->ac[txf].cw_max =
			cpu_to_le16(mvmvif->queue_params[i].cw_max);
		cmd->ac[txf].edca_txop =
			cpu_to_le16(mvmvif->queue_params[i].txop * 32);
		cmd->ac[txf].aifsn = mvmvif->queue_params[i].aifs;
		cmd->ac[txf].fifos_mask = BIT(txf);
	}

	/* in AP mode, the MCAST FIFO takes the EDCA params from VO */
	if (vif->type == NL80211_IFTYPE_AP)
		cmd->ac[IWL_MVM_TX_FIFO_VO].fifos_mask |=
			BIT(IWL_MVM_TX_FIFO_MCAST);

	if (vif->bss_conf.qos)
		cmd->qos_flags |= cpu_to_le32(MAC_QOS_FLG_UPDATE_EDCA);

	if (vif->bss_conf.use_cts_prot)
		cmd->protection_flags |= cpu_to_le32(MAC_PROT_FLG_TGG_PROTECT);

	IWL_DEBUG_RATE(mvm, "use_cts_prot %d, ht_operation_mode %d\n",
		       vif->bss_conf.use_cts_prot,
		       vif->bss_conf.ht_operation_mode);
	if (vif->bss_conf.chandef.width != NL80211_CHAN_WIDTH_20_NOHT)
		cmd->qos_flags |= cpu_to_le32(MAC_QOS_FLG_TGN);
	if (ht_enabled)
		iwl_mvm_mac_ctxt_set_ht_flags(mvm, vif, cmd);

	cmd->filter_flags = cpu_to_le32(MAC_FILTER_ACCEPT_GRP);
}

static int iwl_mvm_mac_ctxt_send_cmd(struct iwl_mvm *mvm,
				     struct iwl_mac_ctx_cmd *cmd)
{
	int ret = iwl_mvm_send_cmd_pdu(mvm, MAC_CONTEXT_CMD, 0,
				       sizeof(*cmd), cmd);
	if (ret)
		IWL_ERR(mvm, "Failed to send MAC context (action:%d): %d\n",
			le32_to_cpu(cmd->action), ret);
	return ret;
}

static int iwl_mvm_mac_ctxt_cmd_sta(struct iwl_mvm *mvm,
				    struct ieee80211_vif *vif,
				    u32 action, bool force_assoc_off,
				    const u8 *bssid_override)
{
	struct iwl_mac_ctx_cmd cmd = {};
	struct iwl_mac_data_sta *ctxt_sta;

	WARN_ON(vif->type != NL80211_IFTYPE_STATION);

	/* Fill the common data for all mac context types */
	iwl_mvm_mac_ctxt_cmd_common(mvm, vif, &cmd, bssid_override, action);

	if (vif->p2p) {
		struct ieee80211_p2p_noa_attr *noa =
			&vif->bss_conf.p2p_noa_attr;

		cmd.p2p_sta.ctwin = cpu_to_le32(noa->oppps_ctwindow &
					IEEE80211_P2P_OPPPS_CTWINDOW_MASK);
		ctxt_sta = &cmd.p2p_sta.sta;
	} else {
		ctxt_sta = &cmd.sta;
	}

	/* We need the dtim_period to set the MAC as associated */
	if (vif->bss_conf.assoc && vif->bss_conf.dtim_period &&
	    !force_assoc_off) {
		u32 dtim_offs;

		/*
		 * The DTIM count counts down, so when it is N that means N
		 * more beacon intervals happen until the DTIM TBTT. Therefore
		 * add this to the current time. If that ends up being in the
		 * future, the firmware will handle it.
		 *
		 * Also note that the system_timestamp (which we get here as
		 * "sync_device_ts") and TSF timestamp aren't at exactly the
		 * same offset in the frame -- the TSF is at the first symbol
		 * of the TSF, the system timestamp is at signal acquisition
		 * time. This means there's an offset between them of at most
		 * a few hundred microseconds (24 * 8 bits + PLCP time gives
		 * 384us in the longest case), this is currently not relevant
		 * as the firmware wakes up around 2ms before the TBTT.
		 */
		dtim_offs = vif->bss_conf.sync_dtim_count *
				vif->bss_conf.beacon_int;
		/* convert TU to usecs */
		dtim_offs *= 1024;

		ctxt_sta->dtim_tsf =
			cpu_to_le64(vif->bss_conf.sync_tsf + dtim_offs);
		ctxt_sta->dtim_time =
			cpu_to_le32(vif->bss_conf.sync_device_ts + dtim_offs);

		IWL_DEBUG_INFO(mvm, "DTIM TBTT is 0x%llx/0x%x, offset %d\n",
			       le64_to_cpu(ctxt_sta->dtim_tsf),
			       le32_to_cpu(ctxt_sta->dtim_time),
			       dtim_offs);

		ctxt_sta->is_assoc = cpu_to_le32(1);
	} else {
		ctxt_sta->is_assoc = cpu_to_le32(0);

		/* Allow beacons to pass through as long as we are not
		 * associated, or we do not have dtim period information.
		 */
		cmd.filter_flags |= cpu_to_le32(MAC_FILTER_IN_BEACON);
	}

	ctxt_sta->bi = cpu_to_le32(vif->bss_conf.beacon_int);
	ctxt_sta->bi_reciprocal =
		cpu_to_le32(iwl_mvm_reciprocal(vif->bss_conf.beacon_int));
	ctxt_sta->dtim_interval = cpu_to_le32(vif->bss_conf.beacon_int *
					      vif->bss_conf.dtim_period);
	ctxt_sta->dtim_reciprocal =
		cpu_to_le32(iwl_mvm_reciprocal(vif->bss_conf.beacon_int *
					       vif->bss_conf.dtim_period));

	ctxt_sta->listen_interval = cpu_to_le32(mvm->hw->conf.listen_interval);
	ctxt_sta->assoc_id = cpu_to_le32(vif->bss_conf.aid);

	return iwl_mvm_mac_ctxt_send_cmd(mvm, &cmd);
}

static int iwl_mvm_mac_ctxt_cmd_listener(struct iwl_mvm *mvm,
					 struct ieee80211_vif *vif,
					 u32 action)
{
	struct iwl_mac_ctx_cmd cmd = {};

	WARN_ON(vif->type != NL80211_IFTYPE_MONITOR);

	iwl_mvm_mac_ctxt_cmd_common(mvm, vif, &cmd, NULL, action);

	cmd.filter_flags = cpu_to_le32(MAC_FILTER_IN_PROMISC |
				       MAC_FILTER_IN_CONTROL_AND_MGMT |
				       MAC_FILTER_IN_BEACON |
				       MAC_FILTER_IN_PROBE_REQUEST |
				       MAC_FILTER_IN_CRC32);
	mvm->hw->flags |= IEEE80211_HW_RX_INCLUDES_FCS;

	return iwl_mvm_mac_ctxt_send_cmd(mvm, &cmd);
}

static int iwl_mvm_mac_ctxt_cmd_ibss(struct iwl_mvm *mvm,
				     struct ieee80211_vif *vif,
				     u32 action)
{
	struct iwl_mvm_vif *mvmvif = iwl_mvm_vif_from_mac80211(vif);
	struct iwl_mac_ctx_cmd cmd = {};

	WARN_ON(vif->type != NL80211_IFTYPE_ADHOC);

	iwl_mvm_mac_ctxt_cmd_common(mvm, vif, &cmd, NULL, action);

	cmd.filter_flags = cpu_to_le32(MAC_FILTER_IN_BEACON |
				       MAC_FILTER_IN_PROBE_REQUEST);

	/* cmd.ibss.beacon_time/cmd.ibss.beacon_tsf are curently ignored */
	cmd.ibss.bi = cpu_to_le32(vif->bss_conf.beacon_int);
	cmd.ibss.bi_reciprocal =
		cpu_to_le32(iwl_mvm_reciprocal(vif->bss_conf.beacon_int));

	/* TODO: Assumes that the beacon id == mac context id */
	cmd.ibss.beacon_template = cpu_to_le32(mvmvif->id);

	return iwl_mvm_mac_ctxt_send_cmd(mvm, &cmd);
}

struct iwl_mvm_go_iterator_data {
	bool go_active;
};

static void iwl_mvm_go_iterator(void *_data, u8 *mac, struct ieee80211_vif *vif)
{
	struct iwl_mvm_go_iterator_data *data = _data;
	struct iwl_mvm_vif *mvmvif = iwl_mvm_vif_from_mac80211(vif);

	if (vif->type == NL80211_IFTYPE_AP && vif->p2p &&
	    mvmvif->ap_ibss_active)
		data->go_active = true;
}

static int iwl_mvm_mac_ctxt_cmd_p2p_device(struct iwl_mvm *mvm,
					   struct ieee80211_vif *vif,
					   u32 action)
{
	struct iwl_mac_ctx_cmd cmd = {};
	struct iwl_mvm_go_iterator_data data = {};

	WARN_ON(vif->type != NL80211_IFTYPE_P2P_DEVICE);

	iwl_mvm_mac_ctxt_cmd_common(mvm, vif, &cmd, NULL, action);

	cmd.protection_flags |= cpu_to_le32(MAC_PROT_FLG_TGG_PROTECT);

	/* Override the filter flags to accept only probe requests */
	cmd.filter_flags = cpu_to_le32(MAC_FILTER_IN_PROBE_REQUEST);

	/*
	 * This flag should be set to true when the P2P Device is
	 * discoverable and there is at least another active P2P GO. Settings
	 * this flag will allow the P2P Device to be discoverable on other
	 * channels in addition to its listen channel.
	 * Note that this flag should not be set in other cases as it opens the
	 * Rx filters on all MAC and increases the number of interrupts.
	 */
	ieee80211_iterate_active_interfaces_atomic(
		mvm->hw, IEEE80211_IFACE_ITER_RESUME_ALL,
		iwl_mvm_go_iterator, &data);

	cmd.p2p_dev.is_disc_extended = cpu_to_le32(data.go_active ? 1 : 0);
	return iwl_mvm_mac_ctxt_send_cmd(mvm, &cmd);
}

static void iwl_mvm_mac_ctxt_set_tim(struct iwl_mvm *mvm,
				     struct iwl_mac_beacon_cmd *beacon_cmd,
				     u8 *beacon, u32 frame_size)
{
	u32 tim_idx;
	struct ieee80211_mgmt *mgmt = (struct ieee80211_mgmt *)beacon;

	/* The index is relative to frame start but we start looking at the
	 * variable-length part of the beacon. */
	tim_idx = mgmt->u.beacon.variable - beacon;

	/* Parse variable-length elements of beacon to find WLAN_EID_TIM */
	while ((tim_idx < (frame_size - 2)) &&
			(beacon[tim_idx] != WLAN_EID_TIM))
		tim_idx += beacon[tim_idx+1] + 2;

	/* If TIM field was found, set variables */
	if ((tim_idx < (frame_size - 1)) && (beacon[tim_idx] == WLAN_EID_TIM)) {
		beacon_cmd->tim_idx = cpu_to_le32(tim_idx);
		beacon_cmd->tim_size = cpu_to_le32((u32)beacon[tim_idx+1]);
	} else {
		IWL_WARN(mvm, "Unable to find TIM Element in beacon\n");
	}
}

static int iwl_mvm_mac_ctxt_send_beacon(struct iwl_mvm *mvm,
					struct ieee80211_vif *vif,
					struct sk_buff *beacon)
{
	struct iwl_mvm_vif *mvmvif = iwl_mvm_vif_from_mac80211(vif);
	struct iwl_host_cmd cmd = {
		.id = BEACON_TEMPLATE_CMD,
		.flags = CMD_ASYNC,
	};
	struct iwl_mac_beacon_cmd beacon_cmd = {};
	struct ieee80211_tx_info *info;
	u32 beacon_skb_len;
	u32 rate, tx_flags;

	if (WARN_ON(!beacon))
		return -EINVAL;

	beacon_skb_len = beacon->len;

	/* TODO: for now the beacon template id is set to be the mac context id.
	 * Might be better to handle it as another resource ... */
	beacon_cmd.template_id = cpu_to_le32((u32)mvmvif->id);
	info = IEEE80211_SKB_CB(beacon);

	/* Set up TX command fields */
	beacon_cmd.tx.len = cpu_to_le16((u16)beacon_skb_len);
	beacon_cmd.tx.sta_id = mvmvif->bcast_sta.sta_id;
	beacon_cmd.tx.life_time = cpu_to_le32(TX_CMD_LIFE_TIME_INFINITE);
	tx_flags = TX_CMD_FLG_SEQ_CTL | TX_CMD_FLG_TSF;
	tx_flags |=
		iwl_mvm_bt_coex_tx_prio(mvm, (void *)beacon->data, info, 0) <<
						TX_CMD_FLG_BT_PRIO_POS;
	beacon_cmd.tx.tx_flags = cpu_to_le32(tx_flags);

	mvm->mgmt_last_antenna_idx =
		iwl_mvm_next_antenna(mvm, mvm->fw->valid_tx_ant,
				     mvm->mgmt_last_antenna_idx);

	beacon_cmd.tx.rate_n_flags =
		cpu_to_le32(BIT(mvm->mgmt_last_antenna_idx) <<
			    RATE_MCS_ANT_POS);

	if (info->band == IEEE80211_BAND_5GHZ || vif->p2p) {
		rate = IWL_FIRST_OFDM_RATE;
	} else {
		rate = IWL_FIRST_CCK_RATE;
		beacon_cmd.tx.rate_n_flags |= cpu_to_le32(RATE_MCS_CCK_MSK);
	}
	beacon_cmd.tx.rate_n_flags |=
		cpu_to_le32(iwl_mvm_mac80211_idx_to_hwrate(rate));

	/* Set up TX beacon command fields */
	if (vif->type == NL80211_IFTYPE_AP)
		iwl_mvm_mac_ctxt_set_tim(mvm, &beacon_cmd,
					 beacon->data,
					 beacon_skb_len);

	/* Submit command */
	cmd.len[0] = sizeof(beacon_cmd);
	cmd.data[0] = &beacon_cmd;
	cmd.dataflags[0] = 0;
	cmd.len[1] = beacon_skb_len;
	cmd.data[1] = beacon->data;
	cmd.dataflags[1] = IWL_HCMD_DFL_DUP;

	return iwl_mvm_send_cmd(mvm, &cmd);
}

/* The beacon template for the AP/GO/IBSS has changed and needs update */
int iwl_mvm_mac_ctxt_beacon_changed(struct iwl_mvm *mvm,
				    struct ieee80211_vif *vif)
{
	struct sk_buff *beacon;
	int ret;

	WARN_ON(vif->type != NL80211_IFTYPE_AP &&
		vif->type != NL80211_IFTYPE_ADHOC);

	beacon = ieee80211_beacon_get_template(mvm->hw, vif, NULL);
	if (!beacon)
		return -ENOMEM;

	ret = iwl_mvm_mac_ctxt_send_beacon(mvm, vif, beacon);
	dev_kfree_skb(beacon);
	return ret;
}

struct iwl_mvm_mac_ap_iterator_data {
	struct iwl_mvm *mvm;
	struct ieee80211_vif *vif;
	u32 beacon_device_ts;
	u16 beacon_int;
};

/* Find the beacon_device_ts and beacon_int for a managed interface */
static void iwl_mvm_mac_ap_iterator(void *_data, u8 *mac,
				    struct ieee80211_vif *vif)
{
	struct iwl_mvm_mac_ap_iterator_data *data = _data;

	if (vif->type != NL80211_IFTYPE_STATION || !vif->bss_conf.assoc)
		return;

	/* Station client has higher priority over P2P client*/
	if (vif->p2p && data->beacon_device_ts)
		return;

	data->beacon_device_ts = vif->bss_conf.sync_device_ts;
	data->beacon_int = vif->bss_conf.beacon_int;
}

/*
 * Fill the specific data for mac context of type AP of P2P GO
 */
static void iwl_mvm_mac_ctxt_cmd_fill_ap(struct iwl_mvm *mvm,
					 struct ieee80211_vif *vif,
					 struct iwl_mac_data_ap *ctxt_ap,
					 bool add)
{
	struct iwl_mvm_vif *mvmvif = iwl_mvm_vif_from_mac80211(vif);
	struct iwl_mvm_mac_ap_iterator_data data = {
		.mvm = mvm,
		.vif = vif,
		.beacon_device_ts = 0
	};

	ctxt_ap->bi = cpu_to_le32(vif->bss_conf.beacon_int);
	ctxt_ap->bi_reciprocal =
		cpu_to_le32(iwl_mvm_reciprocal(vif->bss_conf.beacon_int));
	ctxt_ap->dtim_interval = cpu_to_le32(vif->bss_conf.beacon_int *
					     vif->bss_conf.dtim_period);
	ctxt_ap->dtim_reciprocal =
		cpu_to_le32(iwl_mvm_reciprocal(vif->bss_conf.beacon_int *
					       vif->bss_conf.dtim_period));

	ctxt_ap->mcast_qid = cpu_to_le32(vif->cab_queue);

	/*
	 * Only set the beacon time when the MAC is being added, when we
	 * just modify the MAC then we should keep the time -- the firmware
	 * can otherwise have a "jumping" TBTT.
	 */
	if (add) {
		/*
		 * If there is a station/P2P client interface which is
		 * associated, set the AP's TBTT far enough from the station's
		 * TBTT. Otherwise, set it to the current system time
		 */
		ieee80211_iterate_active_interfaces_atomic(
			mvm->hw, IEEE80211_IFACE_ITER_RESUME_ALL,
			iwl_mvm_mac_ap_iterator, &data);

		if (data.beacon_device_ts) {
			u32 rand = (prandom_u32() % (64 - 36)) + 36;
			mvmvif->ap_beacon_time = data.beacon_device_ts +
				ieee80211_tu_to_usec(data.beacon_int * rand /
						     100);
		} else {
			mvmvif->ap_beacon_time =
				iwl_read_prph(mvm->trans,
					      DEVICE_SYSTEM_TIME_REG);
		}
	}

	ctxt_ap->beacon_time = cpu_to_le32(mvmvif->ap_beacon_time);
	ctxt_ap->beacon_tsf = 0; /* unused */

	/* TODO: Assume that the beacon id == mac context id */
	ctxt_ap->beacon_template = cpu_to_le32(mvmvif->id);
}

static int iwl_mvm_mac_ctxt_cmd_ap(struct iwl_mvm *mvm,
				   struct ieee80211_vif *vif,
				   u32 action)
{
	struct iwl_mac_ctx_cmd cmd = {};

	WARN_ON(vif->type != NL80211_IFTYPE_AP || vif->p2p);

	/* Fill the common data for all mac context types */
	iwl_mvm_mac_ctxt_cmd_common(mvm, vif, &cmd, NULL, action);

	/*
	 * pass probe requests and beacons from other APs (needed
	 * for ht protection)
	 */
	cmd.filter_flags |= cpu_to_le32(MAC_FILTER_IN_PROBE_REQUEST |
					MAC_FILTER_IN_BEACON);

	/* Fill the data specific for ap mode */
	iwl_mvm_mac_ctxt_cmd_fill_ap(mvm, vif, &cmd.ap,
				     action == FW_CTXT_ACTION_ADD);

	return iwl_mvm_mac_ctxt_send_cmd(mvm, &cmd);
}

static int iwl_mvm_mac_ctxt_cmd_go(struct iwl_mvm *mvm,
				   struct ieee80211_vif *vif,
				   u32 action)
{
	struct iwl_mac_ctx_cmd cmd = {};
	struct ieee80211_p2p_noa_attr *noa = &vif->bss_conf.p2p_noa_attr;

	WARN_ON(vif->type != NL80211_IFTYPE_AP || !vif->p2p);

	/* Fill the common data for all mac context types */
	iwl_mvm_mac_ctxt_cmd_common(mvm, vif, &cmd, NULL, action);

	/*
	 * pass probe requests and beacons from other APs (needed
	 * for ht protection)
	 */
	cmd.filter_flags |= cpu_to_le32(MAC_FILTER_IN_PROBE_REQUEST |
					MAC_FILTER_IN_BEACON);

	/* Fill the data specific for GO mode */
	iwl_mvm_mac_ctxt_cmd_fill_ap(mvm, vif, &cmd.go.ap,
				     action == FW_CTXT_ACTION_ADD);

	cmd.go.ctwin = cpu_to_le32(noa->oppps_ctwindow &
					IEEE80211_P2P_OPPPS_CTWINDOW_MASK);
	cmd.go.opp_ps_enabled =
			cpu_to_le32(!!(noa->oppps_ctwindow &
					IEEE80211_P2P_OPPPS_ENABLE_BIT));

	return iwl_mvm_mac_ctxt_send_cmd(mvm, &cmd);
}

static int iwl_mvm_mac_ctx_send(struct iwl_mvm *mvm, struct ieee80211_vif *vif,
				u32 action, bool force_assoc_off,
				const u8 *bssid_override)
{
	switch (vif->type) {
	case NL80211_IFTYPE_STATION:
		return iwl_mvm_mac_ctxt_cmd_sta(mvm, vif, action,
						force_assoc_off,
						bssid_override);
		break;
	case NL80211_IFTYPE_AP:
		if (!vif->p2p)
			return iwl_mvm_mac_ctxt_cmd_ap(mvm, vif, action);
		else
			return iwl_mvm_mac_ctxt_cmd_go(mvm, vif, action);
		break;
	case NL80211_IFTYPE_MONITOR:
		return iwl_mvm_mac_ctxt_cmd_listener(mvm, vif, action);
	case NL80211_IFTYPE_P2P_DEVICE:
		return iwl_mvm_mac_ctxt_cmd_p2p_device(mvm, vif, action);
	case NL80211_IFTYPE_ADHOC:
		return iwl_mvm_mac_ctxt_cmd_ibss(mvm, vif, action);
	default:
		break;
	}

	return -EOPNOTSUPP;
}

int iwl_mvm_mac_ctxt_add(struct iwl_mvm *mvm, struct ieee80211_vif *vif)
{
	struct iwl_mvm_vif *mvmvif = iwl_mvm_vif_from_mac80211(vif);
	int ret;

	if (WARN_ONCE(mvmvif->uploaded, "Adding active MAC %pM/%d\n",
		      vif->addr, ieee80211_vif_type_p2p(vif)))
		return -EIO;

	ret = iwl_mvm_mac_ctx_send(mvm, vif, FW_CTXT_ACTION_ADD,
				   true, NULL);
	if (ret)
		return ret;

	/* will only do anything at resume from D3 time */
	iwl_mvm_set_last_nonqos_seq(mvm, vif);

	mvmvif->uploaded = true;
	return 0;
}

int iwl_mvm_mac_ctxt_changed(struct iwl_mvm *mvm, struct ieee80211_vif *vif,
			     bool force_assoc_off, const u8 *bssid_override)
{
	struct iwl_mvm_vif *mvmvif = iwl_mvm_vif_from_mac80211(vif);

	if (WARN_ONCE(!mvmvif->uploaded, "Changing inactive MAC %pM/%d\n",
		      vif->addr, ieee80211_vif_type_p2p(vif)))
		return -EIO;

	return iwl_mvm_mac_ctx_send(mvm, vif, FW_CTXT_ACTION_MODIFY,
				    force_assoc_off, bssid_override);
}

int iwl_mvm_mac_ctxt_remove(struct iwl_mvm *mvm, struct ieee80211_vif *vif)
{
	struct iwl_mvm_vif *mvmvif = iwl_mvm_vif_from_mac80211(vif);
	struct iwl_mac_ctx_cmd cmd;
	int ret;

	if (WARN_ONCE(!mvmvif->uploaded, "Removing inactive MAC %pM/%d\n",
		      vif->addr, ieee80211_vif_type_p2p(vif)))
		return -EIO;

	memset(&cmd, 0, sizeof(cmd));

	cmd.id_and_color = cpu_to_le32(FW_CMD_ID_AND_COLOR(mvmvif->id,
							   mvmvif->color));
	cmd.action = cpu_to_le32(FW_CTXT_ACTION_REMOVE);

	ret = iwl_mvm_send_cmd_pdu(mvm, MAC_CONTEXT_CMD, 0,
				   sizeof(cmd), &cmd);
	if (ret) {
		IWL_ERR(mvm, "Failed to remove MAC context: %d\n", ret);
		return ret;
	}

	mvmvif->uploaded = false;

	if (vif->type == NL80211_IFTYPE_MONITOR)
		mvm->hw->flags &= ~IEEE80211_HW_RX_INCLUDES_FCS;

	return 0;
}

static void iwl_mvm_csa_count_down(struct iwl_mvm *mvm,
				   struct ieee80211_vif *csa_vif, u32 gp2,
				   bool tx_success)
{
	struct iwl_mvm_vif *mvmvif =
			iwl_mvm_vif_from_mac80211(csa_vif);

	/* Don't start to countdown from a failed beacon */
	if (!tx_success && !mvmvif->csa_countdown)
		return;

	mvmvif->csa_countdown = true;

	if (!ieee80211_csa_is_complete(csa_vif)) {
		int c = ieee80211_csa_update_counter(csa_vif);

		iwl_mvm_mac_ctxt_beacon_changed(mvm, csa_vif);
		if (csa_vif->p2p &&
		    !iwl_mvm_te_scheduled(&mvmvif->time_event_data) && gp2 &&
		    tx_success) {
			u32 rel_time = (c + 1) *
				       csa_vif->bss_conf.beacon_int -
				       IWL_MVM_CHANNEL_SWITCH_TIME_GO;
			u32 apply_time = gp2 + rel_time * 1024;

			iwl_mvm_schedule_csa_period(mvm, csa_vif,
					 IWL_MVM_CHANNEL_SWITCH_TIME_GO -
					 IWL_MVM_CHANNEL_SWITCH_MARGIN,
					 apply_time);
		}
	} else if (!iwl_mvm_te_scheduled(&mvmvif->time_event_data)) {
		/* we don't have CSA NoA scheduled yet, switch now */
		ieee80211_csa_finish(csa_vif);
		RCU_INIT_POINTER(mvm->csa_vif, NULL);
	}
}

int iwl_mvm_rx_beacon_notif(struct iwl_mvm *mvm,
			    struct iwl_rx_cmd_buffer *rxb,
			    struct iwl_device_cmd *cmd)
{
	struct iwl_rx_packet *pkt = rxb_addr(rxb);
	struct iwl_extended_beacon_notif *beacon = (void *)pkt->data;
	struct iwl_mvm_tx_resp *beacon_notify_hdr;
	struct ieee80211_vif *csa_vif;
	struct ieee80211_vif *tx_blocked_vif;
	u16 status;

	lockdep_assert_held(&mvm->mutex);

	beacon_notify_hdr = &beacon->beacon_notify_hdr;
	mvm->ap_last_beacon_gp2 = le32_to_cpu(beacon->gp2);

	status = le16_to_cpu(beacon_notify_hdr->status.status) & TX_STATUS_MSK;
	IWL_DEBUG_RX(mvm,
		     "beacon status %#x retries:%d tsf:0x%16llX gp2:0x%X rate:%d\n",
		     status, beacon_notify_hdr->failure_frame,
		     le64_to_cpu(beacon->tsf),
		     mvm->ap_last_beacon_gp2,
		     le32_to_cpu(beacon_notify_hdr->initial_rate));

	csa_vif = rcu_dereference_protected(mvm->csa_vif,
					    lockdep_is_held(&mvm->mutex));
	if (unlikely(csa_vif && csa_vif->csa_active))
		iwl_mvm_csa_count_down(mvm, csa_vif, mvm->ap_last_beacon_gp2,
				       (status == TX_STATUS_SUCCESS));

	tx_blocked_vif = rcu_dereference_protected(mvm->csa_tx_blocked_vif,
						lockdep_is_held(&mvm->mutex));
	if (unlikely(tx_blocked_vif)) {
		struct iwl_mvm_vif *mvmvif =
			iwl_mvm_vif_from_mac80211(tx_blocked_vif);

		/*
		 * The channel switch is started and we have blocked the
		 * stations. If this is the first beacon (the timeout wasn't
		 * set), set the unblock timeout, otherwise countdown
		 */
		if (!mvm->csa_tx_block_bcn_timeout)
			mvm->csa_tx_block_bcn_timeout =
				IWL_MVM_CS_UNBLOCK_TX_TIMEOUT;
		else
			mvm->csa_tx_block_bcn_timeout--;

		/* Check if the timeout is expired, and unblock tx */
		if (mvm->csa_tx_block_bcn_timeout == 0) {
			iwl_mvm_modify_all_sta_disable_tx(mvm, mvmvif, false);
			RCU_INIT_POINTER(mvm->csa_tx_blocked_vif, NULL);
		}
	}

	return 0;
}

static void iwl_mvm_beacon_loss_iterator(void *_data, u8 *mac,
					 struct ieee80211_vif *vif)
{
	struct iwl_missed_beacons_notif *missed_beacons = _data;
	struct iwl_mvm_vif *mvmvif = iwl_mvm_vif_from_mac80211(vif);

	if (mvmvif->id != (u16)le32_to_cpu(missed_beacons->mac_id))
		return;

	/*
	 * TODO: the threshold should be adjusted based on latency conditions,
	 * and/or in case of a CS flow on one of the other AP vifs.
	 */
	if (le32_to_cpu(missed_beacons->consec_missed_beacons_since_last_rx) >
	     IWL_MVM_MISSED_BEACONS_THRESHOLD)
		ieee80211_beacon_loss(vif);
}

int iwl_mvm_rx_missed_beacons_notif(struct iwl_mvm *mvm,
				    struct iwl_rx_cmd_buffer *rxb,
				    struct iwl_device_cmd *cmd)
{
	struct iwl_rx_packet *pkt = rxb_addr(rxb);
	struct iwl_missed_beacons_notif *mb = (void *)pkt->data;

	IWL_DEBUG_INFO(mvm,
		       "missed bcn mac_id=%u, consecutive=%u (%u, %u, %u)\n",
		       le32_to_cpu(mb->mac_id),
		       le32_to_cpu(mb->consec_missed_beacons),
		       le32_to_cpu(mb->consec_missed_beacons_since_last_rx),
		       le32_to_cpu(mb->num_recvd_beacons),
		       le32_to_cpu(mb->num_expected_beacons));

	ieee80211_iterate_active_interfaces_atomic(mvm->hw,
						   IEEE80211_IFACE_ITER_NORMAL,
						   iwl_mvm_beacon_loss_iterator,
						   mb);
	return 0;
}<|MERGE_RESOLUTION|>--- conflicted
+++ resolved
@@ -277,12 +277,6 @@
 		return;
 	}
 
-<<<<<<< HEAD
-	/* Mark the queues used by the vif */
-	data->used_hw_queues |= iwl_mvm_mac_get_queues_mask(vif);
-
-=======
->>>>>>> 81c41260
 	/* Mark MAC IDs as used by clearing the available bit, and
 	 * (below) mark TSFs as used if their existing use is not
 	 * compatible with the new interface type.
