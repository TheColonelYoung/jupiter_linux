--- conflicted
+++ resolved
@@ -449,26 +449,6 @@
 	DC_LOG_PFLIP("crtc:%d[%p], pflip_stat:AMDGPU_FLIP_NONE, vrr[%d]-fp %d\n",
 		     amdgpu_crtc->crtc_id, amdgpu_crtc,
 		     vrr_active, (int) !e);
-}
-
-static void dm_crtc_handle_vblank(struct amdgpu_crtc *acrtc)
-{
-	struct drm_crtc *crtc = &acrtc->base;
-	struct drm_device *dev = crtc->dev;
-	unsigned long flags;
-
-	drm_crtc_handle_vblank(crtc);
-
-	spin_lock_irqsave(&dev->event_lock, flags);
-
-	/* Send completion event for cursor-only commits */
-	if (acrtc->event && acrtc->pflip_status != AMDGPU_FLIP_SUBMITTED) {
-		drm_crtc_send_vblank_event(crtc, acrtc->event);
-		drm_crtc_vblank_put(crtc);
-		acrtc->event = NULL;
-	}
-
-	spin_unlock_irqrestore(&dev->event_lock, flags);
 }
 
 static void dm_vupdate_high_irq(void *interrupt_params)
@@ -4694,640 +4674,6 @@
 		to_amdgpu_framebuffer(plane_state->fb);
 	int ret;
 
-<<<<<<< HEAD
-	return AMD_FMT_MOD_GET(TILE, modifier);
-}
-
-static const struct drm_format_info *
-amd_get_format_info(const struct drm_mode_fb_cmd2 *cmd)
-{
-	return amdgpu_lookup_format_info(cmd->pixel_format, cmd->modifier[0]);
-}
-
-static void
-fill_gfx9_tiling_info_from_modifier(const struct amdgpu_device *adev,
-				    union dc_tiling_info *tiling_info,
-				    uint64_t modifier)
-{
-	unsigned int mod_bank_xor_bits = AMD_FMT_MOD_GET(BANK_XOR_BITS, modifier);
-	unsigned int mod_pipe_xor_bits = AMD_FMT_MOD_GET(PIPE_XOR_BITS, modifier);
-	unsigned int pkrs_log2 = AMD_FMT_MOD_GET(PACKERS, modifier);
-	unsigned int pipes_log2 = min(4u, mod_pipe_xor_bits);
-
-	fill_gfx9_tiling_info_from_device(adev, tiling_info);
-
-	if (!IS_AMD_FMT_MOD(modifier))
-		return;
-
-	tiling_info->gfx9.num_pipes = 1u << pipes_log2;
-	tiling_info->gfx9.num_shader_engines = 1u << (mod_pipe_xor_bits - pipes_log2);
-
-	if (adev->family >= AMDGPU_FAMILY_NV) {
-		tiling_info->gfx9.num_pkrs = 1u << pkrs_log2;
-	} else {
-		tiling_info->gfx9.num_banks = 1u << mod_bank_xor_bits;
-
-		/* for DCC we know it isn't rb aligned, so rb_per_se doesn't matter. */
-	}
-}
-
-enum dm_micro_swizzle {
-	MICRO_SWIZZLE_Z = 0,
-	MICRO_SWIZZLE_S = 1,
-	MICRO_SWIZZLE_D = 2,
-	MICRO_SWIZZLE_R = 3
-};
-
-static bool dm_plane_format_mod_supported(struct drm_plane *plane,
-					  uint32_t format,
-					  uint64_t modifier)
-{
-	struct amdgpu_device *adev = drm_to_adev(plane->dev);
-	const struct drm_format_info *info = drm_format_info(format);
-	int i;
-
-	enum dm_micro_swizzle microtile = modifier_gfx9_swizzle_mode(modifier) & 3;
-
-	if (!info)
-		return false;
-
-	/*
-	 * We always have to allow these modifiers:
-	 * 1. Core DRM checks for LINEAR support if userspace does not provide modifiers.
-	 * 2. Not passing any modifiers is the same as explicitly passing INVALID.
-	 */
-	if (modifier == DRM_FORMAT_MOD_LINEAR ||
-	    modifier == DRM_FORMAT_MOD_INVALID) {
-		return true;
-	}
-
-	/* Check that the modifier is on the list of the plane's supported modifiers. */
-	for (i = 0; i < plane->modifier_count; i++) {
-		if (modifier == plane->modifiers[i])
-			break;
-	}
-	if (i == plane->modifier_count)
-		return false;
-
-	/*
-	 * For D swizzle the canonical modifier depends on the bpp, so check
-	 * it here.
-	 */
-	if (AMD_FMT_MOD_GET(TILE_VERSION, modifier) == AMD_FMT_MOD_TILE_VER_GFX9 &&
-	    adev->family >= AMDGPU_FAMILY_NV) {
-		if (microtile == MICRO_SWIZZLE_D && info->cpp[0] == 4)
-			return false;
-	}
-
-	if (adev->family >= AMDGPU_FAMILY_RV && microtile == MICRO_SWIZZLE_D &&
-	    info->cpp[0] < 8)
-		return false;
-
-	if (modifier_has_dcc(modifier)) {
-		/* Per radeonsi comments 16/64 bpp are more complicated. */
-		if (info->cpp[0] != 4)
-			return false;
-		/* We support multi-planar formats, but not when combined with
-		 * additional DCC metadata planes. */
-		if (info->num_planes > 1)
-			return false;
-	}
-
-	return true;
-}
-
-static void
-add_modifier(uint64_t **mods, uint64_t *size, uint64_t *cap, uint64_t mod)
-{
-	if (!*mods)
-		return;
-
-	if (*cap - *size < 1) {
-		uint64_t new_cap = *cap * 2;
-		uint64_t *new_mods = kmalloc(new_cap * sizeof(uint64_t), GFP_KERNEL);
-
-		if (!new_mods) {
-			kfree(*mods);
-			*mods = NULL;
-			return;
-		}
-
-		memcpy(new_mods, *mods, sizeof(uint64_t) * *size);
-		kfree(*mods);
-		*mods = new_mods;
-		*cap = new_cap;
-	}
-
-	(*mods)[*size] = mod;
-	*size += 1;
-}
-
-static void
-add_gfx9_modifiers(const struct amdgpu_device *adev,
-		   uint64_t **mods, uint64_t *size, uint64_t *capacity)
-{
-	int pipes = ilog2(adev->gfx.config.gb_addr_config_fields.num_pipes);
-	int pipe_xor_bits = min(8, pipes +
-				ilog2(adev->gfx.config.gb_addr_config_fields.num_se));
-	int bank_xor_bits = min(8 - pipe_xor_bits,
-				ilog2(adev->gfx.config.gb_addr_config_fields.num_banks));
-	int rb = ilog2(adev->gfx.config.gb_addr_config_fields.num_se) +
-		 ilog2(adev->gfx.config.gb_addr_config_fields.num_rb_per_se);
-
-
-	if (adev->family == AMDGPU_FAMILY_RV) {
-		/* Raven2 and later */
-		bool has_constant_encode = adev->asic_type > CHIP_RAVEN || adev->external_rev_id >= 0x81;
-
-		/*
-		 * No _D DCC swizzles yet because we only allow 32bpp, which
-		 * doesn't support _D on DCN
-		 */
-
-		if (has_constant_encode) {
-			add_modifier(mods, size, capacity, AMD_FMT_MOD |
-				    AMD_FMT_MOD_SET(TILE, AMD_FMT_MOD_TILE_GFX9_64K_S_X) |
-				    AMD_FMT_MOD_SET(TILE_VERSION, AMD_FMT_MOD_TILE_VER_GFX9) |
-				    AMD_FMT_MOD_SET(PIPE_XOR_BITS, pipe_xor_bits) |
-				    AMD_FMT_MOD_SET(BANK_XOR_BITS, bank_xor_bits) |
-				    AMD_FMT_MOD_SET(DCC, 1) |
-				    AMD_FMT_MOD_SET(DCC_INDEPENDENT_64B, 1) |
-				    AMD_FMT_MOD_SET(DCC_MAX_COMPRESSED_BLOCK, AMD_FMT_MOD_DCC_BLOCK_64B) |
-				    AMD_FMT_MOD_SET(DCC_CONSTANT_ENCODE, 1));
-		}
-
-		add_modifier(mods, size, capacity, AMD_FMT_MOD |
-			    AMD_FMT_MOD_SET(TILE, AMD_FMT_MOD_TILE_GFX9_64K_S_X) |
-			    AMD_FMT_MOD_SET(TILE_VERSION, AMD_FMT_MOD_TILE_VER_GFX9) |
-			    AMD_FMT_MOD_SET(PIPE_XOR_BITS, pipe_xor_bits) |
-			    AMD_FMT_MOD_SET(BANK_XOR_BITS, bank_xor_bits) |
-			    AMD_FMT_MOD_SET(DCC, 1) |
-			    AMD_FMT_MOD_SET(DCC_INDEPENDENT_64B, 1) |
-			    AMD_FMT_MOD_SET(DCC_MAX_COMPRESSED_BLOCK, AMD_FMT_MOD_DCC_BLOCK_64B) |
-			    AMD_FMT_MOD_SET(DCC_CONSTANT_ENCODE, 0));
-
-		if (has_constant_encode) {
-			add_modifier(mods, size, capacity, AMD_FMT_MOD |
-				    AMD_FMT_MOD_SET(TILE, AMD_FMT_MOD_TILE_GFX9_64K_S_X) |
-				    AMD_FMT_MOD_SET(TILE_VERSION, AMD_FMT_MOD_TILE_VER_GFX9) |
-				    AMD_FMT_MOD_SET(PIPE_XOR_BITS, pipe_xor_bits) |
-				    AMD_FMT_MOD_SET(BANK_XOR_BITS, bank_xor_bits) |
-				    AMD_FMT_MOD_SET(DCC, 1) |
-				    AMD_FMT_MOD_SET(DCC_RETILE, 1) |
-				    AMD_FMT_MOD_SET(DCC_INDEPENDENT_64B, 1) |
-				    AMD_FMT_MOD_SET(DCC_MAX_COMPRESSED_BLOCK, AMD_FMT_MOD_DCC_BLOCK_64B) |
-
-				    AMD_FMT_MOD_SET(DCC_CONSTANT_ENCODE, 1) |
-				    AMD_FMT_MOD_SET(RB, rb) |
-				    AMD_FMT_MOD_SET(PIPE, pipes));
-		}
-
-		add_modifier(mods, size, capacity, AMD_FMT_MOD |
-			    AMD_FMT_MOD_SET(TILE, AMD_FMT_MOD_TILE_GFX9_64K_S_X) |
-			    AMD_FMT_MOD_SET(TILE_VERSION, AMD_FMT_MOD_TILE_VER_GFX9) |
-			    AMD_FMT_MOD_SET(PIPE_XOR_BITS, pipe_xor_bits) |
-			    AMD_FMT_MOD_SET(BANK_XOR_BITS, bank_xor_bits) |
-			    AMD_FMT_MOD_SET(DCC, 1) |
-			    AMD_FMT_MOD_SET(DCC_RETILE, 1) |
-			    AMD_FMT_MOD_SET(DCC_INDEPENDENT_64B, 1) |
-			    AMD_FMT_MOD_SET(DCC_MAX_COMPRESSED_BLOCK, AMD_FMT_MOD_DCC_BLOCK_64B) |
-			    AMD_FMT_MOD_SET(DCC_CONSTANT_ENCODE, 0) |
-			    AMD_FMT_MOD_SET(RB, rb) |
-			    AMD_FMT_MOD_SET(PIPE, pipes));
-	}
-
-	/*
-	 * Only supported for 64bpp on Raven, will be filtered on format in
-	 * dm_plane_format_mod_supported.
-	 */
-	add_modifier(mods, size, capacity, AMD_FMT_MOD |
-		    AMD_FMT_MOD_SET(TILE, AMD_FMT_MOD_TILE_GFX9_64K_D_X) |
-		    AMD_FMT_MOD_SET(TILE_VERSION, AMD_FMT_MOD_TILE_VER_GFX9) |
-		    AMD_FMT_MOD_SET(PIPE_XOR_BITS, pipe_xor_bits) |
-		    AMD_FMT_MOD_SET(BANK_XOR_BITS, bank_xor_bits));
-
-	if (adev->family == AMDGPU_FAMILY_RV) {
-		add_modifier(mods, size, capacity, AMD_FMT_MOD |
-			    AMD_FMT_MOD_SET(TILE, AMD_FMT_MOD_TILE_GFX9_64K_S_X) |
-			    AMD_FMT_MOD_SET(TILE_VERSION, AMD_FMT_MOD_TILE_VER_GFX9) |
-			    AMD_FMT_MOD_SET(PIPE_XOR_BITS, pipe_xor_bits) |
-			    AMD_FMT_MOD_SET(BANK_XOR_BITS, bank_xor_bits));
-	}
-
-	/*
-	 * Only supported for 64bpp on Raven, will be filtered on format in
-	 * dm_plane_format_mod_supported.
-	 */
-	add_modifier(mods, size, capacity, AMD_FMT_MOD |
-		    AMD_FMT_MOD_SET(TILE, AMD_FMT_MOD_TILE_GFX9_64K_D) |
-		    AMD_FMT_MOD_SET(TILE_VERSION, AMD_FMT_MOD_TILE_VER_GFX9));
-
-	if (adev->family == AMDGPU_FAMILY_RV) {
-		add_modifier(mods, size, capacity, AMD_FMT_MOD |
-			    AMD_FMT_MOD_SET(TILE, AMD_FMT_MOD_TILE_GFX9_64K_S) |
-			    AMD_FMT_MOD_SET(TILE_VERSION, AMD_FMT_MOD_TILE_VER_GFX9));
-	}
-}
-
-static void
-add_gfx10_1_modifiers(const struct amdgpu_device *adev,
-		      uint64_t **mods, uint64_t *size, uint64_t *capacity)
-{
-	int pipe_xor_bits = ilog2(adev->gfx.config.gb_addr_config_fields.num_pipes);
-
-	add_modifier(mods, size, capacity, AMD_FMT_MOD |
-		    AMD_FMT_MOD_SET(TILE, AMD_FMT_MOD_TILE_GFX9_64K_R_X) |
-		    AMD_FMT_MOD_SET(TILE_VERSION, AMD_FMT_MOD_TILE_VER_GFX10) |
-		    AMD_FMT_MOD_SET(PIPE_XOR_BITS, pipe_xor_bits) |
-		    AMD_FMT_MOD_SET(DCC, 1) |
-		    AMD_FMT_MOD_SET(DCC_CONSTANT_ENCODE, 1) |
-		    AMD_FMT_MOD_SET(DCC_INDEPENDENT_64B, 1) |
-		    AMD_FMT_MOD_SET(DCC_MAX_COMPRESSED_BLOCK, AMD_FMT_MOD_DCC_BLOCK_64B));
-
-	add_modifier(mods, size, capacity, AMD_FMT_MOD |
-		    AMD_FMT_MOD_SET(TILE, AMD_FMT_MOD_TILE_GFX9_64K_R_X) |
-		    AMD_FMT_MOD_SET(TILE_VERSION, AMD_FMT_MOD_TILE_VER_GFX10) |
-		    AMD_FMT_MOD_SET(PIPE_XOR_BITS, pipe_xor_bits) |
-		    AMD_FMT_MOD_SET(DCC, 1) |
-		    AMD_FMT_MOD_SET(DCC_RETILE, 1) |
-		    AMD_FMT_MOD_SET(DCC_CONSTANT_ENCODE, 1) |
-		    AMD_FMT_MOD_SET(DCC_INDEPENDENT_64B, 1) |
-		    AMD_FMT_MOD_SET(DCC_MAX_COMPRESSED_BLOCK, AMD_FMT_MOD_DCC_BLOCK_64B));
-
-	add_modifier(mods, size, capacity, AMD_FMT_MOD |
-		    AMD_FMT_MOD_SET(TILE, AMD_FMT_MOD_TILE_GFX9_64K_R_X) |
-		    AMD_FMT_MOD_SET(TILE_VERSION, AMD_FMT_MOD_TILE_VER_GFX10) |
-		    AMD_FMT_MOD_SET(PIPE_XOR_BITS, pipe_xor_bits));
-
-	add_modifier(mods, size, capacity, AMD_FMT_MOD |
-		    AMD_FMT_MOD_SET(TILE, AMD_FMT_MOD_TILE_GFX9_64K_S_X) |
-		    AMD_FMT_MOD_SET(TILE_VERSION, AMD_FMT_MOD_TILE_VER_GFX10) |
-		    AMD_FMT_MOD_SET(PIPE_XOR_BITS, pipe_xor_bits));
-
-
-	/* Only supported for 64bpp, will be filtered in dm_plane_format_mod_supported */
-	add_modifier(mods, size, capacity, AMD_FMT_MOD |
-		    AMD_FMT_MOD_SET(TILE, AMD_FMT_MOD_TILE_GFX9_64K_D) |
-		    AMD_FMT_MOD_SET(TILE_VERSION, AMD_FMT_MOD_TILE_VER_GFX9));
-
-	add_modifier(mods, size, capacity, AMD_FMT_MOD |
-		    AMD_FMT_MOD_SET(TILE, AMD_FMT_MOD_TILE_GFX9_64K_S) |
-		    AMD_FMT_MOD_SET(TILE_VERSION, AMD_FMT_MOD_TILE_VER_GFX9));
-}
-
-static void
-add_gfx10_3_modifiers(const struct amdgpu_device *adev,
-		      uint64_t **mods, uint64_t *size, uint64_t *capacity)
-{
-	int pipe_xor_bits = ilog2(adev->gfx.config.gb_addr_config_fields.num_pipes);
-	int pkrs = ilog2(adev->gfx.config.gb_addr_config_fields.num_pkrs);
-
-	add_modifier(mods, size, capacity, AMD_FMT_MOD |
-		    AMD_FMT_MOD_SET(TILE, AMD_FMT_MOD_TILE_GFX9_64K_R_X) |
-		    AMD_FMT_MOD_SET(TILE_VERSION, AMD_FMT_MOD_TILE_VER_GFX10_RBPLUS) |
-		    AMD_FMT_MOD_SET(PIPE_XOR_BITS, pipe_xor_bits) |
-		    AMD_FMT_MOD_SET(PACKERS, pkrs) |
-		    AMD_FMT_MOD_SET(DCC, 1) |
-		    AMD_FMT_MOD_SET(DCC_CONSTANT_ENCODE, 1) |
-		    AMD_FMT_MOD_SET(DCC_INDEPENDENT_64B, 1) |
-		    AMD_FMT_MOD_SET(DCC_INDEPENDENT_128B, 1) |
-		    AMD_FMT_MOD_SET(DCC_MAX_COMPRESSED_BLOCK, AMD_FMT_MOD_DCC_BLOCK_64B));
-
-	add_modifier(mods, size, capacity, AMD_FMT_MOD |
-		    AMD_FMT_MOD_SET(TILE, AMD_FMT_MOD_TILE_GFX9_64K_R_X) |
-		    AMD_FMT_MOD_SET(TILE_VERSION, AMD_FMT_MOD_TILE_VER_GFX10_RBPLUS) |
-		    AMD_FMT_MOD_SET(PIPE_XOR_BITS, pipe_xor_bits) |
-		    AMD_FMT_MOD_SET(PACKERS, pkrs) |
-		    AMD_FMT_MOD_SET(DCC, 1) |
-		    AMD_FMT_MOD_SET(DCC_CONSTANT_ENCODE, 1) |
-		    AMD_FMT_MOD_SET(DCC_INDEPENDENT_128B, 1) |
-		    AMD_FMT_MOD_SET(DCC_MAX_COMPRESSED_BLOCK, AMD_FMT_MOD_DCC_BLOCK_128B));
-
-	add_modifier(mods, size, capacity, AMD_FMT_MOD |
-		    AMD_FMT_MOD_SET(TILE, AMD_FMT_MOD_TILE_GFX9_64K_R_X) |
-		    AMD_FMT_MOD_SET(TILE_VERSION, AMD_FMT_MOD_TILE_VER_GFX10_RBPLUS) |
-		    AMD_FMT_MOD_SET(PIPE_XOR_BITS, pipe_xor_bits) |
-		    AMD_FMT_MOD_SET(PACKERS, pkrs) |
-		    AMD_FMT_MOD_SET(DCC, 1) |
-		    AMD_FMT_MOD_SET(DCC_RETILE, 1) |
-		    AMD_FMT_MOD_SET(DCC_CONSTANT_ENCODE, 1) |
-		    AMD_FMT_MOD_SET(DCC_INDEPENDENT_64B, 1) |
-		    AMD_FMT_MOD_SET(DCC_INDEPENDENT_128B, 1) |
-		    AMD_FMT_MOD_SET(DCC_MAX_COMPRESSED_BLOCK, AMD_FMT_MOD_DCC_BLOCK_64B));
-
-	add_modifier(mods, size, capacity, AMD_FMT_MOD |
-		    AMD_FMT_MOD_SET(TILE, AMD_FMT_MOD_TILE_GFX9_64K_R_X) |
-		    AMD_FMT_MOD_SET(TILE_VERSION, AMD_FMT_MOD_TILE_VER_GFX10_RBPLUS) |
-		    AMD_FMT_MOD_SET(PIPE_XOR_BITS, pipe_xor_bits) |
-		    AMD_FMT_MOD_SET(PACKERS, pkrs) |
-		    AMD_FMT_MOD_SET(DCC, 1) |
-		    AMD_FMT_MOD_SET(DCC_RETILE, 1) |
-		    AMD_FMT_MOD_SET(DCC_CONSTANT_ENCODE, 1) |
-		    AMD_FMT_MOD_SET(DCC_INDEPENDENT_128B, 1) |
-		    AMD_FMT_MOD_SET(DCC_MAX_COMPRESSED_BLOCK, AMD_FMT_MOD_DCC_BLOCK_128B));
-
-	add_modifier(mods, size, capacity, AMD_FMT_MOD |
-		    AMD_FMT_MOD_SET(TILE, AMD_FMT_MOD_TILE_GFX9_64K_R_X) |
-		    AMD_FMT_MOD_SET(TILE_VERSION, AMD_FMT_MOD_TILE_VER_GFX10_RBPLUS) |
-		    AMD_FMT_MOD_SET(PIPE_XOR_BITS, pipe_xor_bits) |
-		    AMD_FMT_MOD_SET(PACKERS, pkrs));
-
-	add_modifier(mods, size, capacity, AMD_FMT_MOD |
-		    AMD_FMT_MOD_SET(TILE, AMD_FMT_MOD_TILE_GFX9_64K_S_X) |
-		    AMD_FMT_MOD_SET(TILE_VERSION, AMD_FMT_MOD_TILE_VER_GFX10_RBPLUS) |
-		    AMD_FMT_MOD_SET(PIPE_XOR_BITS, pipe_xor_bits) |
-		    AMD_FMT_MOD_SET(PACKERS, pkrs));
-
-	/* Only supported for 64bpp, will be filtered in dm_plane_format_mod_supported */
-	add_modifier(mods, size, capacity, AMD_FMT_MOD |
-		    AMD_FMT_MOD_SET(TILE, AMD_FMT_MOD_TILE_GFX9_64K_D) |
-		    AMD_FMT_MOD_SET(TILE_VERSION, AMD_FMT_MOD_TILE_VER_GFX9));
-
-	add_modifier(mods, size, capacity, AMD_FMT_MOD |
-		    AMD_FMT_MOD_SET(TILE, AMD_FMT_MOD_TILE_GFX9_64K_S) |
-		    AMD_FMT_MOD_SET(TILE_VERSION, AMD_FMT_MOD_TILE_VER_GFX9));
-}
-
-static int
-get_plane_modifiers(const struct amdgpu_device *adev, unsigned int plane_type, uint64_t **mods)
-{
-	uint64_t size = 0, capacity = 128;
-	*mods = NULL;
-
-	/* We have not hooked up any pre-GFX9 modifiers. */
-	if (adev->family < AMDGPU_FAMILY_AI)
-		return 0;
-
-	*mods = kmalloc(capacity * sizeof(uint64_t), GFP_KERNEL);
-
-	if (plane_type == DRM_PLANE_TYPE_CURSOR) {
-		add_modifier(mods, &size, &capacity, DRM_FORMAT_MOD_LINEAR);
-		add_modifier(mods, &size, &capacity, DRM_FORMAT_MOD_INVALID);
-		return *mods ? 0 : -ENOMEM;
-	}
-
-	switch (adev->family) {
-	case AMDGPU_FAMILY_AI:
-	case AMDGPU_FAMILY_RV:
-		add_gfx9_modifiers(adev, mods, &size, &capacity);
-		break;
-	case AMDGPU_FAMILY_NV:
-	case AMDGPU_FAMILY_VGH:
-	case AMDGPU_FAMILY_YC:
-	case AMDGPU_FAMILY_GC_10_3_6:
-	case AMDGPU_FAMILY_GC_10_3_7:
-		if (adev->ip_versions[GC_HWIP][0] >= IP_VERSION(10, 3, 0))
-			add_gfx10_3_modifiers(adev, mods, &size, &capacity);
-		else
-			add_gfx10_1_modifiers(adev, mods, &size, &capacity);
-		break;
-	}
-
-	add_modifier(mods, &size, &capacity, DRM_FORMAT_MOD_LINEAR);
-
-	/* INVALID marks the end of the list. */
-	add_modifier(mods, &size, &capacity, DRM_FORMAT_MOD_INVALID);
-
-	if (!*mods)
-		return -ENOMEM;
-
-	return 0;
-}
-
-static int
-fill_gfx9_plane_attributes_from_modifiers(struct amdgpu_device *adev,
-					  const struct amdgpu_framebuffer *afb,
-					  const enum surface_pixel_format format,
-					  const enum dc_rotation_angle rotation,
-					  const struct plane_size *plane_size,
-					  union dc_tiling_info *tiling_info,
-					  struct dc_plane_dcc_param *dcc,
-					  struct dc_plane_address *address,
-					  const bool force_disable_dcc)
-{
-	const uint64_t modifier = afb->base.modifier;
-	int ret = 0;
-
-	fill_gfx9_tiling_info_from_modifier(adev, tiling_info, modifier);
-	tiling_info->gfx9.swizzle = modifier_gfx9_swizzle_mode(modifier);
-
-	if (modifier_has_dcc(modifier) && !force_disable_dcc) {
-		uint64_t dcc_address = afb->address + afb->base.offsets[1];
-		bool independent_64b_blks = AMD_FMT_MOD_GET(DCC_INDEPENDENT_64B, modifier);
-		bool independent_128b_blks = AMD_FMT_MOD_GET(DCC_INDEPENDENT_128B, modifier);
-
-		dcc->enable = 1;
-		dcc->meta_pitch = afb->base.pitches[1];
-		dcc->independent_64b_blks = independent_64b_blks;
-		if (AMD_FMT_MOD_GET(TILE_VERSION, modifier) == AMD_FMT_MOD_TILE_VER_GFX10_RBPLUS) {
-			if (independent_64b_blks && independent_128b_blks)
-				dcc->dcc_ind_blk = hubp_ind_block_64b_no_128bcl;
-			else if (independent_128b_blks)
-				dcc->dcc_ind_blk = hubp_ind_block_128b;
-			else if (independent_64b_blks && !independent_128b_blks)
-				dcc->dcc_ind_blk = hubp_ind_block_64b;
-			else
-				dcc->dcc_ind_blk = hubp_ind_block_unconstrained;
-		} else {
-			if (independent_64b_blks)
-				dcc->dcc_ind_blk = hubp_ind_block_64b;
-			else
-				dcc->dcc_ind_blk = hubp_ind_block_unconstrained;
-		}
-
-		address->grph.meta_addr.low_part = lower_32_bits(dcc_address);
-		address->grph.meta_addr.high_part = upper_32_bits(dcc_address);
-	}
-
-	ret = validate_dcc(adev, format, rotation, tiling_info, dcc, address, plane_size);
-	if (ret)
-		drm_dbg_kms(adev_to_drm(adev), "validate_dcc: returned error: %d\n", ret);
-
-	return ret;
-}
-
-static int
-fill_plane_buffer_attributes(struct amdgpu_device *adev,
-			     const struct amdgpu_framebuffer *afb,
-			     const enum surface_pixel_format format,
-			     const enum dc_rotation_angle rotation,
-			     const uint64_t tiling_flags,
-			     union dc_tiling_info *tiling_info,
-			     struct plane_size *plane_size,
-			     struct dc_plane_dcc_param *dcc,
-			     struct dc_plane_address *address,
-			     bool tmz_surface,
-			     bool force_disable_dcc)
-{
-	const struct drm_framebuffer *fb = &afb->base;
-	int ret;
-
-	memset(tiling_info, 0, sizeof(*tiling_info));
-	memset(plane_size, 0, sizeof(*plane_size));
-	memset(dcc, 0, sizeof(*dcc));
-	memset(address, 0, sizeof(*address));
-
-	address->tmz_surface = tmz_surface;
-
-	if (format < SURFACE_PIXEL_FORMAT_VIDEO_BEGIN) {
-		uint64_t addr = afb->address + fb->offsets[0];
-
-		plane_size->surface_size.x = 0;
-		plane_size->surface_size.y = 0;
-		plane_size->surface_size.width = fb->width;
-		plane_size->surface_size.height = fb->height;
-		plane_size->surface_pitch =
-			fb->pitches[0] / fb->format->cpp[0];
-
-		address->type = PLN_ADDR_TYPE_GRAPHICS;
-		address->grph.addr.low_part = lower_32_bits(addr);
-		address->grph.addr.high_part = upper_32_bits(addr);
-	} else if (format < SURFACE_PIXEL_FORMAT_INVALID) {
-		uint64_t luma_addr = afb->address + fb->offsets[0];
-		uint64_t chroma_addr = afb->address + fb->offsets[1];
-
-		plane_size->surface_size.x = 0;
-		plane_size->surface_size.y = 0;
-		plane_size->surface_size.width = fb->width;
-		plane_size->surface_size.height = fb->height;
-		plane_size->surface_pitch =
-			fb->pitches[0] / fb->format->cpp[0];
-
-		plane_size->chroma_size.x = 0;
-		plane_size->chroma_size.y = 0;
-		/* TODO: set these based on surface format */
-		plane_size->chroma_size.width = fb->width / 2;
-		plane_size->chroma_size.height = fb->height / 2;
-
-		plane_size->chroma_pitch =
-			fb->pitches[1] / fb->format->cpp[1];
-
-		address->type = PLN_ADDR_TYPE_VIDEO_PROGRESSIVE;
-		address->video_progressive.luma_addr.low_part =
-			lower_32_bits(luma_addr);
-		address->video_progressive.luma_addr.high_part =
-			upper_32_bits(luma_addr);
-		address->video_progressive.chroma_addr.low_part =
-			lower_32_bits(chroma_addr);
-		address->video_progressive.chroma_addr.high_part =
-			upper_32_bits(chroma_addr);
-	}
-
-	if (adev->family >= AMDGPU_FAMILY_AI) {
-		ret = fill_gfx9_plane_attributes_from_modifiers(adev, afb, format,
-								rotation, plane_size,
-								tiling_info, dcc,
-								address,
-								force_disable_dcc);
-		if (ret)
-			return ret;
-	} else {
-		fill_gfx8_tiling_info_from_flags(tiling_info, tiling_flags);
-	}
-
-	return 0;
-}
-
-static void
-fill_blending_from_plane_state(const struct drm_plane_state *plane_state,
-			       bool *per_pixel_alpha, bool *pre_multiplied_alpha,
-			       bool *global_alpha, int *global_alpha_value)
-{
-	*per_pixel_alpha = false;
-	*pre_multiplied_alpha = true;
-	*global_alpha = false;
-	*global_alpha_value = 0xff;
-
-	if (plane_state->plane->type != DRM_PLANE_TYPE_OVERLAY)
-		return;
-
-	if (plane_state->pixel_blend_mode == DRM_MODE_BLEND_PREMULTI ||
-		plane_state->pixel_blend_mode == DRM_MODE_BLEND_COVERAGE) {
-		static const uint32_t alpha_formats[] = {
-			DRM_FORMAT_ARGB8888,
-			DRM_FORMAT_RGBA8888,
-			DRM_FORMAT_ABGR8888,
-		};
-		uint32_t format = plane_state->fb->format->format;
-		unsigned int i;
-
-		for (i = 0; i < ARRAY_SIZE(alpha_formats); ++i) {
-			if (format == alpha_formats[i]) {
-				*per_pixel_alpha = true;
-				break;
-			}
-		}
-
-		if (*per_pixel_alpha && plane_state->pixel_blend_mode == DRM_MODE_BLEND_COVERAGE)
-			*pre_multiplied_alpha = false;
-	}
-
-	if (plane_state->alpha < 0xffff) {
-		*global_alpha = true;
-		*global_alpha_value = plane_state->alpha >> 8;
-	}
-}
-
-static int
-fill_plane_color_attributes(const struct drm_plane_state *plane_state,
-			    const enum surface_pixel_format format,
-			    enum dc_color_space *color_space)
-{
-	bool full_range;
-
-	*color_space = COLOR_SPACE_SRGB;
-
-	/* DRM color properties only affect non-RGB formats. */
-	if (format < SURFACE_PIXEL_FORMAT_VIDEO_BEGIN)
-		return 0;
-
-	full_range = (plane_state->color_range == DRM_COLOR_YCBCR_FULL_RANGE);
-
-	switch (plane_state->color_encoding) {
-	case DRM_COLOR_YCBCR_BT601:
-		if (full_range)
-			*color_space = COLOR_SPACE_YCBCR601;
-		else
-			*color_space = COLOR_SPACE_YCBCR601_LIMITED;
-		break;
-
-	case DRM_COLOR_YCBCR_BT709:
-		if (full_range)
-			*color_space = COLOR_SPACE_YCBCR709;
-		else
-			*color_space = COLOR_SPACE_YCBCR709_LIMITED;
-		break;
-
-	case DRM_COLOR_YCBCR_BT2020:
-		if (full_range)
-			*color_space = COLOR_SPACE_2020_YCBCR;
-		else
-			return -EINVAL;
-		break;
-
-	default:
-		return -EINVAL;
-	}
-
-	return 0;
-}
-
-static int
-fill_dc_plane_info_and_addr(struct amdgpu_device *adev,
-			    const struct drm_plane_state *plane_state,
-			    const uint64_t tiling_flags,
-			    struct dc_plane_info *plane_info,
-			    struct dc_plane_address *address,
-			    bool tmz_surface,
-			    bool force_disable_dcc)
-{
-	const struct drm_framebuffer *fb = plane_state->fb;
-	const struct amdgpu_framebuffer *afb =
-		to_amdgpu_framebuffer(plane_state->fb);
-	int ret;
-
-=======
->>>>>>> 5493ee19
 	memset(plane_info, 0, sizeof(*plane_info));
 
 	switch (fb->format->format) {
@@ -8384,10 +7730,6 @@
 					&acrtc_state->stream->vrr_infopacket;
 		}
 	} else if (cursor_update && acrtc_state->active_planes > 0 &&
-<<<<<<< HEAD
-		   !acrtc_state->force_dpms_off &&
-=======
->>>>>>> 5493ee19
 		   acrtc_attach->base.state->event) {
 		drm_crtc_vblank_get(pcrtc);
 
