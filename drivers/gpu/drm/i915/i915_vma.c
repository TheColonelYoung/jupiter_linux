/*
 * Copyright © 2016 Intel Corporation
 *
 * Permission is hereby granted, free of charge, to any person obtaining a
 * copy of this software and associated documentation files (the "Software"),
 * to deal in the Software without restriction, including without limitation
 * the rights to use, copy, modify, merge, publish, distribute, sublicense,
 * and/or sell copies of the Software, and to permit persons to whom the
 * Software is furnished to do so, subject to the following conditions:
 *
 * The above copyright notice and this permission notice (including the next
 * paragraph) shall be included in all copies or substantial portions of the
 * Software.
 *
 * THE SOFTWARE IS PROVIDED "AS IS", WITHOUT WARRANTY OF ANY KIND, EXPRESS OR
 * IMPLIED, INCLUDING BUT NOT LIMITED TO THE WARRANTIES OF MERCHANTABILITY,
 * FITNESS FOR A PARTICULAR PURPOSE AND NONINFRINGEMENT.  IN NO EVENT SHALL
 * THE AUTHORS OR COPYRIGHT HOLDERS BE LIABLE FOR ANY CLAIM, DAMAGES OR OTHER
 * LIABILITY, WHETHER IN AN ACTION OF CONTRACT, TORT OR OTHERWISE, ARISING
 * FROM, OUT OF OR IN CONNECTION WITH THE SOFTWARE OR THE USE OR OTHER DEALINGS
 * IN THE SOFTWARE.
 *
 */

#include <linux/sched/mm.h>
#include <drm/drm_gem.h>

#include "display/intel_frontbuffer.h"
#include "gem/i915_gem_lmem.h"
#include "gem/i915_gem_tiling.h"
#include "gt/intel_engine.h"
#include "gt/intel_engine_heartbeat.h"
#include "gt/intel_gt.h"
#include "gt/intel_gt_requests.h"

#include "i915_drv.h"
#include "i915_gem_evict.h"
#include "i915_sw_fence_work.h"
#include "i915_trace.h"
#include "i915_vma.h"
#include "i915_vma_resource.h"

static inline void assert_vma_held_evict(const struct i915_vma *vma)
{
	/*
	 * We may be forced to unbind when the vm is dead, to clean it up.
	 * This is the only exception to the requirement of the object lock
	 * being held.
	 */
	if (kref_read(&vma->vm->ref))
		assert_object_held_shared(vma->obj);
}

static struct kmem_cache *slab_vmas;

static struct i915_vma *i915_vma_alloc(void)
{
	return kmem_cache_zalloc(slab_vmas, GFP_KERNEL);
}

static void i915_vma_free(struct i915_vma *vma)
{
	return kmem_cache_free(slab_vmas, vma);
}

#if IS_ENABLED(CONFIG_DRM_I915_ERRLOG_GEM) && IS_ENABLED(CONFIG_DRM_DEBUG_MM)

#include <linux/stackdepot.h>

static void vma_print_allocator(struct i915_vma *vma, const char *reason)
{
	char buf[512];

	if (!vma->node.stack) {
		DRM_DEBUG_DRIVER("vma.node [%08llx + %08llx] %s: unknown owner\n",
				 vma->node.start, vma->node.size, reason);
		return;
	}

	stack_depot_snprint(vma->node.stack, buf, sizeof(buf), 0);
	DRM_DEBUG_DRIVER("vma.node [%08llx + %08llx] %s: inserted at %s\n",
			 vma->node.start, vma->node.size, reason, buf);
}

#else

static void vma_print_allocator(struct i915_vma *vma, const char *reason)
{
}

#endif

static inline struct i915_vma *active_to_vma(struct i915_active *ref)
{
	return container_of(ref, typeof(struct i915_vma), active);
}

static int __i915_vma_active(struct i915_active *ref)
{
	return i915_vma_tryget(active_to_vma(ref)) ? 0 : -ENOENT;
}

static void __i915_vma_retire(struct i915_active *ref)
{
	i915_vma_put(active_to_vma(ref));
}

static struct i915_vma *
vma_create(struct drm_i915_gem_object *obj,
	   struct i915_address_space *vm,
	   const struct i915_ggtt_view *view)
{
	struct i915_vma *pos = ERR_PTR(-E2BIG);
	struct i915_vma *vma;
	struct rb_node *rb, **p;
	int err;

	/* The aliasing_ppgtt should never be used directly! */
	GEM_BUG_ON(vm == &vm->gt->ggtt->alias->vm);

	vma = i915_vma_alloc();
	if (vma == NULL)
		return ERR_PTR(-ENOMEM);

	vma->ops = &vm->vma_ops;
	vma->obj = obj;
	vma->size = obj->base.size;
	vma->display_alignment = I915_GTT_MIN_ALIGNMENT;

	i915_active_init(&vma->active, __i915_vma_active, __i915_vma_retire, 0);

	/* Declare ourselves safe for use inside shrinkers */
	if (IS_ENABLED(CONFIG_LOCKDEP)) {
		fs_reclaim_acquire(GFP_KERNEL);
		might_lock(&vma->active.mutex);
		fs_reclaim_release(GFP_KERNEL);
	}

	INIT_LIST_HEAD(&vma->closed_link);
	INIT_LIST_HEAD(&vma->obj_link);
	RB_CLEAR_NODE(&vma->obj_node);

	if (view && view->type != I915_GGTT_VIEW_NORMAL) {
		vma->ggtt_view = *view;
		if (view->type == I915_GGTT_VIEW_PARTIAL) {
			GEM_BUG_ON(range_overflows_t(u64,
						     view->partial.offset,
						     view->partial.size,
						     obj->base.size >> PAGE_SHIFT));
			vma->size = view->partial.size;
			vma->size <<= PAGE_SHIFT;
			GEM_BUG_ON(vma->size > obj->base.size);
		} else if (view->type == I915_GGTT_VIEW_ROTATED) {
			vma->size = intel_rotation_info_size(&view->rotated);
			vma->size <<= PAGE_SHIFT;
		} else if (view->type == I915_GGTT_VIEW_REMAPPED) {
			vma->size = intel_remapped_info_size(&view->remapped);
			vma->size <<= PAGE_SHIFT;
		}
	}

	if (unlikely(vma->size > vm->total))
		goto err_vma;

	GEM_BUG_ON(!IS_ALIGNED(vma->size, I915_GTT_PAGE_SIZE));

	err = mutex_lock_interruptible(&vm->mutex);
	if (err) {
		pos = ERR_PTR(err);
		goto err_vma;
	}

	vma->vm = vm;
	list_add_tail(&vma->vm_link, &vm->unbound_list);

	spin_lock(&obj->vma.lock);
	if (i915_is_ggtt(vm)) {
		if (unlikely(overflows_type(vma->size, u32)))
			goto err_unlock;

		vma->fence_size = i915_gem_fence_size(vm->i915, vma->size,
						      i915_gem_object_get_tiling(obj),
						      i915_gem_object_get_stride(obj));
		if (unlikely(vma->fence_size < vma->size || /* overflow */
			     vma->fence_size > vm->total))
			goto err_unlock;

		GEM_BUG_ON(!IS_ALIGNED(vma->fence_size, I915_GTT_MIN_ALIGNMENT));

		vma->fence_alignment = i915_gem_fence_alignment(vm->i915, vma->size,
								i915_gem_object_get_tiling(obj),
								i915_gem_object_get_stride(obj));
		GEM_BUG_ON(!is_power_of_2(vma->fence_alignment));

		__set_bit(I915_VMA_GGTT_BIT, __i915_vma_flags(vma));
	}

	rb = NULL;
	p = &obj->vma.tree.rb_node;
	while (*p) {
		long cmp;

		rb = *p;
		pos = rb_entry(rb, struct i915_vma, obj_node);

		/*
		 * If the view already exists in the tree, another thread
		 * already created a matching vma, so return the older instance
		 * and dispose of ours.
		 */
		cmp = i915_vma_compare(pos, vm, view);
		if (cmp < 0)
			p = &rb->rb_right;
		else if (cmp > 0)
			p = &rb->rb_left;
		else
			goto err_unlock;
	}
	rb_link_node(&vma->obj_node, rb, p);
	rb_insert_color(&vma->obj_node, &obj->vma.tree);

	if (i915_vma_is_ggtt(vma))
		/*
		 * We put the GGTT vma at the start of the vma-list, followed
		 * by the ppGGTT vma. This allows us to break early when
		 * iterating over only the GGTT vma for an object, see
		 * for_each_ggtt_vma()
		 */
		list_add(&vma->obj_link, &obj->vma.list);
	else
		list_add_tail(&vma->obj_link, &obj->vma.list);

	spin_unlock(&obj->vma.lock);
	mutex_unlock(&vm->mutex);

	return vma;

err_unlock:
	spin_unlock(&obj->vma.lock);
	list_del_init(&vma->vm_link);
	mutex_unlock(&vm->mutex);
err_vma:
	i915_vma_free(vma);
	return pos;
}

static struct i915_vma *
i915_vma_lookup(struct drm_i915_gem_object *obj,
	   struct i915_address_space *vm,
	   const struct i915_ggtt_view *view)
{
	struct rb_node *rb;

	rb = obj->vma.tree.rb_node;
	while (rb) {
		struct i915_vma *vma = rb_entry(rb, struct i915_vma, obj_node);
		long cmp;

		cmp = i915_vma_compare(vma, vm, view);
		if (cmp == 0)
			return vma;

		if (cmp < 0)
			rb = rb->rb_right;
		else
			rb = rb->rb_left;
	}

	return NULL;
}

/**
 * i915_vma_instance - return the singleton instance of the VMA
 * @obj: parent &struct drm_i915_gem_object to be mapped
 * @vm: address space in which the mapping is located
 * @view: additional mapping requirements
 *
 * i915_vma_instance() looks up an existing VMA of the @obj in the @vm with
 * the same @view characteristics. If a match is not found, one is created.
 * Once created, the VMA is kept until either the object is freed, or the
 * address space is closed.
 *
 * Returns the vma, or an error pointer.
 */
struct i915_vma *
i915_vma_instance(struct drm_i915_gem_object *obj,
		  struct i915_address_space *vm,
		  const struct i915_ggtt_view *view)
{
	struct i915_vma *vma;

	GEM_BUG_ON(view && !i915_is_ggtt_or_dpt(vm));
	GEM_BUG_ON(!kref_read(&vm->ref));

	spin_lock(&obj->vma.lock);
	vma = i915_vma_lookup(obj, vm, view);
	spin_unlock(&obj->vma.lock);

	/* vma_create() will resolve the race if another creates the vma */
	if (unlikely(!vma))
		vma = vma_create(obj, vm, view);

	GEM_BUG_ON(!IS_ERR(vma) && i915_vma_compare(vma, vm, view));
	return vma;
}

struct i915_vma_work {
	struct dma_fence_work base;
	struct i915_address_space *vm;
	struct i915_vm_pt_stash stash;
	struct i915_vma_resource *vma_res;
	struct drm_i915_gem_object *pinned;
	struct i915_sw_dma_fence_cb cb;
	enum i915_cache_level cache_level;
	unsigned int flags;
};

static void __vma_bind(struct dma_fence_work *work)
{
	struct i915_vma_work *vw = container_of(work, typeof(*vw), base);
	struct i915_vma_resource *vma_res = vw->vma_res;

	vma_res->ops->bind_vma(vma_res->vm, &vw->stash,
			       vma_res, vw->cache_level, vw->flags);

}

static void __vma_release(struct dma_fence_work *work)
{
	struct i915_vma_work *vw = container_of(work, typeof(*vw), base);

	if (vw->pinned)
		i915_gem_object_put(vw->pinned);

	i915_vm_free_pt_stash(vw->vm, &vw->stash);
	if (vw->vma_res)
		i915_vma_resource_put(vw->vma_res);
}

static const struct dma_fence_work_ops bind_ops = {
	.name = "bind",
	.work = __vma_bind,
	.release = __vma_release,
};

struct i915_vma_work *i915_vma_work(void)
{
	struct i915_vma_work *vw;

	vw = kzalloc(sizeof(*vw), GFP_KERNEL);
	if (!vw)
		return NULL;

	dma_fence_work_init(&vw->base, &bind_ops);
	vw->base.dma.error = -EAGAIN; /* disable the worker by default */

	return vw;
}

int i915_vma_wait_for_bind(struct i915_vma *vma)
{
	int err = 0;

	if (rcu_access_pointer(vma->active.excl.fence)) {
		struct dma_fence *fence;

		rcu_read_lock();
		fence = dma_fence_get_rcu_safe(&vma->active.excl.fence);
		rcu_read_unlock();
		if (fence) {
			err = dma_fence_wait(fence, true);
			dma_fence_put(fence);
		}
	}

	return err;
}

#if IS_ENABLED(CONFIG_DRM_I915_DEBUG_GEM)
static int i915_vma_verify_bind_complete(struct i915_vma *vma)
{
	struct dma_fence *fence = i915_active_fence_get(&vma->active.excl);
	int err;

	if (!fence)
		return 0;

	if (dma_fence_is_signaled(fence))
		err = fence->error;
	else
		err = -EBUSY;

	dma_fence_put(fence);

	return err;
}
#else
#define i915_vma_verify_bind_complete(_vma) 0
#endif

I915_SELFTEST_EXPORT void
i915_vma_resource_init_from_vma(struct i915_vma_resource *vma_res,
				struct i915_vma *vma)
{
	struct drm_i915_gem_object *obj = vma->obj;

	i915_vma_resource_init(vma_res, vma->vm, vma->pages, &vma->page_sizes,
			       obj->mm.rsgt, i915_gem_object_is_readonly(obj),
			       i915_gem_object_is_lmem(obj), obj->mm.region,
			       vma->ops, vma->private, vma->node.start,
			       vma->node.size, vma->size);
}

/**
 * i915_vma_bind - Sets up PTEs for an VMA in it's corresponding address space.
 * @vma: VMA to map
 * @cache_level: mapping cache level
 * @flags: flags like global or local mapping
 * @work: preallocated worker for allocating and binding the PTE
 * @vma_res: pointer to a preallocated vma resource. The resource is either
 * consumed or freed.
 *
 * DMA addresses are taken from the scatter-gather table of this object (or of
 * this VMA in case of non-default GGTT views) and PTE entries set up.
 * Note that DMA addresses are also the only part of the SG table we care about.
 */
int i915_vma_bind(struct i915_vma *vma,
		  enum i915_cache_level cache_level,
		  u32 flags,
		  struct i915_vma_work *work,
		  struct i915_vma_resource *vma_res)
{
	u32 bind_flags;
	u32 vma_flags;
	int ret;

	lockdep_assert_held(&vma->vm->mutex);
	GEM_BUG_ON(!drm_mm_node_allocated(&vma->node));
	GEM_BUG_ON(vma->size > vma->node.size);

	if (GEM_DEBUG_WARN_ON(range_overflows(vma->node.start,
					      vma->node.size,
					      vma->vm->total))) {
		i915_vma_resource_free(vma_res);
		return -ENODEV;
	}

	if (GEM_DEBUG_WARN_ON(!flags)) {
		i915_vma_resource_free(vma_res);
		return -EINVAL;
	}

	bind_flags = flags;
	bind_flags &= I915_VMA_GLOBAL_BIND | I915_VMA_LOCAL_BIND;

	vma_flags = atomic_read(&vma->flags);
	vma_flags &= I915_VMA_GLOBAL_BIND | I915_VMA_LOCAL_BIND;

	bind_flags &= ~vma_flags;
	if (bind_flags == 0) {
		i915_vma_resource_free(vma_res);
		return 0;
	}

	GEM_BUG_ON(!atomic_read(&vma->pages_count));

	/* Wait for or await async unbinds touching our range */
	if (work && bind_flags & vma->vm->bind_async_flags)
		ret = i915_vma_resource_bind_dep_await(vma->vm,
						       &work->base.chain,
						       vma->node.start,
						       vma->node.size,
						       true,
						       GFP_NOWAIT |
						       __GFP_RETRY_MAYFAIL |
						       __GFP_NOWARN);
	else
		ret = i915_vma_resource_bind_dep_sync(vma->vm, vma->node.start,
						      vma->node.size, true);
	if (ret) {
		i915_vma_resource_free(vma_res);
		return ret;
	}

	if (vma->resource || !vma_res) {
		/* Rebinding with an additional I915_VMA_*_BIND */
		GEM_WARN_ON(!vma_flags);
		i915_vma_resource_free(vma_res);
	} else {
		i915_vma_resource_init_from_vma(vma_res, vma);
		vma->resource = vma_res;
	}
	trace_i915_vma_bind(vma, bind_flags);
	if (work && bind_flags & vma->vm->bind_async_flags) {
		struct dma_fence *prev;

		work->vma_res = i915_vma_resource_get(vma->resource);
		work->cache_level = cache_level;
		work->flags = bind_flags;

		/*
		 * Note we only want to chain up to the migration fence on
		 * the pages (not the object itself). As we don't track that,
		 * yet, we have to use the exclusive fence instead.
		 *
		 * Also note that we do not want to track the async vma as
		 * part of the obj->resv->excl_fence as it only affects
		 * execution and not content or object's backing store lifetime.
		 */
		prev = i915_active_set_exclusive(&vma->active, &work->base.dma);
		if (prev) {
			__i915_sw_fence_await_dma_fence(&work->base.chain,
							prev,
							&work->cb);
			dma_fence_put(prev);
		}

		work->base.dma.error = 0; /* enable the queue_work() */

		/*
		 * If we don't have the refcounted pages list, keep a reference
		 * on the object to avoid waiting for the async bind to
		 * complete in the object destruction path.
		 */
		if (!work->vma_res->bi.pages_rsgt)
			work->pinned = i915_gem_object_get(vma->obj);
	} else {
		ret = i915_gem_object_wait_moving_fence(vma->obj, true);
		if (ret) {
			i915_vma_resource_free(vma->resource);
			vma->resource = NULL;

			return ret;
		}
		vma->ops->bind_vma(vma->vm, NULL, vma->resource, cache_level,
				   bind_flags);
	}

	set_bit(I915_BO_WAS_BOUND_BIT, &vma->obj->flags);

	atomic_or(bind_flags, &vma->flags);
	return 0;
}

void __iomem *i915_vma_pin_iomap(struct i915_vma *vma)
{
	void __iomem *ptr;
	int err;

	if (WARN_ON_ONCE(vma->obj->flags & I915_BO_ALLOC_GPU_ONLY))
		return IO_ERR_PTR(-EINVAL);

	if (!i915_gem_object_is_lmem(vma->obj)) {
		if (GEM_WARN_ON(!i915_vma_is_map_and_fenceable(vma))) {
			err = -ENODEV;
			goto err;
		}
	}

	GEM_BUG_ON(!i915_vma_is_ggtt(vma));
	GEM_BUG_ON(!i915_vma_is_bound(vma, I915_VMA_GLOBAL_BIND));
	GEM_BUG_ON(i915_vma_verify_bind_complete(vma));

	ptr = READ_ONCE(vma->iomap);
	if (ptr == NULL) {
		/*
		 * TODO: consider just using i915_gem_object_pin_map() for lmem
		 * instead, which already supports mapping non-contiguous chunks
		 * of pages, that way we can also drop the
		 * I915_BO_ALLOC_CONTIGUOUS when allocating the object.
		 */
		if (i915_gem_object_is_lmem(vma->obj))
			ptr = i915_gem_object_lmem_io_map(vma->obj, 0,
							  vma->obj->base.size);
		else
			ptr = io_mapping_map_wc(&i915_vm_to_ggtt(vma->vm)->iomap,
						vma->node.start,
						vma->node.size);
		if (ptr == NULL) {
			err = -ENOMEM;
			goto err;
		}

		if (unlikely(cmpxchg(&vma->iomap, NULL, ptr))) {
			io_mapping_unmap(ptr);
			ptr = vma->iomap;
		}
	}

	__i915_vma_pin(vma);

	err = i915_vma_pin_fence(vma);
	if (err)
		goto err_unpin;

	i915_vma_set_ggtt_write(vma);

	/* NB Access through the GTT requires the device to be awake. */
	return ptr;

err_unpin:
	__i915_vma_unpin(vma);
err:
	return IO_ERR_PTR(err);
}

void i915_vma_flush_writes(struct i915_vma *vma)
{
	if (i915_vma_unset_ggtt_write(vma))
		intel_gt_flush_ggtt_writes(vma->vm->gt);
}

void i915_vma_unpin_iomap(struct i915_vma *vma)
{
	GEM_BUG_ON(vma->iomap == NULL);

	i915_vma_flush_writes(vma);

	i915_vma_unpin_fence(vma);
	i915_vma_unpin(vma);
}

void i915_vma_unpin_and_release(struct i915_vma **p_vma, unsigned int flags)
{
	struct i915_vma *vma;
	struct drm_i915_gem_object *obj;

	vma = fetch_and_zero(p_vma);
	if (!vma)
		return;

	obj = vma->obj;
	GEM_BUG_ON(!obj);

	i915_vma_unpin(vma);

	if (flags & I915_VMA_RELEASE_MAP)
		i915_gem_object_unpin_map(obj);

	i915_gem_object_put(obj);
}

bool i915_vma_misplaced(const struct i915_vma *vma,
			u64 size, u64 alignment, u64 flags)
{
	if (!drm_mm_node_allocated(&vma->node))
		return false;

	if (test_bit(I915_VMA_ERROR_BIT, __i915_vma_flags(vma)))
		return true;

	if (vma->node.size < size)
		return true;

	GEM_BUG_ON(alignment && !is_power_of_2(alignment));
	if (alignment && !IS_ALIGNED(vma->node.start, alignment))
		return true;

	if (flags & PIN_MAPPABLE && !i915_vma_is_map_and_fenceable(vma))
		return true;

	if (flags & PIN_OFFSET_BIAS &&
	    vma->node.start < (flags & PIN_OFFSET_MASK))
		return true;

	if (flags & PIN_OFFSET_FIXED &&
	    vma->node.start != (flags & PIN_OFFSET_MASK))
		return true;

	return false;
}

void __i915_vma_set_map_and_fenceable(struct i915_vma *vma)
{
	bool mappable, fenceable;

	GEM_BUG_ON(!i915_vma_is_ggtt(vma));
	GEM_BUG_ON(!vma->fence_size);

	fenceable = (vma->node.size >= vma->fence_size &&
		     IS_ALIGNED(vma->node.start, vma->fence_alignment));

	mappable = vma->node.start + vma->fence_size <= i915_vm_to_ggtt(vma->vm)->mappable_end;

	if (mappable && fenceable)
		set_bit(I915_VMA_CAN_FENCE_BIT, __i915_vma_flags(vma));
	else
		clear_bit(I915_VMA_CAN_FENCE_BIT, __i915_vma_flags(vma));
}

bool i915_gem_valid_gtt_space(struct i915_vma *vma, unsigned long color)
{
	struct drm_mm_node *node = &vma->node;
	struct drm_mm_node *other;

	/*
	 * On some machines we have to be careful when putting differing types
	 * of snoopable memory together to avoid the prefetcher crossing memory
	 * domains and dying. During vm initialisation, we decide whether or not
	 * these constraints apply and set the drm_mm.color_adjust
	 * appropriately.
	 */
	if (!i915_vm_has_cache_coloring(vma->vm))
		return true;

	/* Only valid to be called on an already inserted vma */
	GEM_BUG_ON(!drm_mm_node_allocated(node));
	GEM_BUG_ON(list_empty(&node->node_list));

	other = list_prev_entry(node, node_list);
	if (i915_node_color_differs(other, color) &&
	    !drm_mm_hole_follows(other))
		return false;

	other = list_next_entry(node, node_list);
	if (i915_node_color_differs(other, color) &&
	    !drm_mm_hole_follows(node))
		return false;

	return true;
}

/**
 * i915_vma_insert - finds a slot for the vma in its address space
 * @vma: the vma
 * @size: requested size in bytes (can be larger than the VMA)
 * @alignment: required alignment
 * @flags: mask of PIN_* flags to use
 *
 * First we try to allocate some free space that meets the requirements for
 * the VMA. Failiing that, if the flags permit, it will evict an old VMA,
 * preferrably the oldest idle entry to make room for the new VMA.
 *
 * Returns:
 * 0 on success, negative error code otherwise.
 */
static int
i915_vma_insert(struct i915_vma *vma, struct i915_gem_ww_ctx *ww,
		u64 size, u64 alignment, u64 flags)
{
	unsigned long color;
	u64 start, end;
	int ret;

	GEM_BUG_ON(i915_vma_is_bound(vma, I915_VMA_GLOBAL_BIND | I915_VMA_LOCAL_BIND));
	GEM_BUG_ON(drm_mm_node_allocated(&vma->node));

	size = max(size, vma->size);
	alignment = max(alignment, vma->display_alignment);
	if (flags & PIN_MAPPABLE) {
		size = max_t(typeof(size), size, vma->fence_size);
		alignment = max_t(typeof(alignment),
				  alignment, vma->fence_alignment);
	}

	GEM_BUG_ON(!IS_ALIGNED(size, I915_GTT_PAGE_SIZE));
	GEM_BUG_ON(!IS_ALIGNED(alignment, I915_GTT_MIN_ALIGNMENT));
	GEM_BUG_ON(!is_power_of_2(alignment));

	start = flags & PIN_OFFSET_BIAS ? flags & PIN_OFFSET_MASK : 0;
	GEM_BUG_ON(!IS_ALIGNED(start, I915_GTT_PAGE_SIZE));

	end = vma->vm->total;
	if (flags & PIN_MAPPABLE)
		end = min_t(u64, end, i915_vm_to_ggtt(vma->vm)->mappable_end);
	if (flags & PIN_ZONE_4G)
		end = min_t(u64, end, (1ULL << 32) - I915_GTT_PAGE_SIZE);
	GEM_BUG_ON(!IS_ALIGNED(end, I915_GTT_PAGE_SIZE));

	alignment = max(alignment, i915_vm_obj_min_alignment(vma->vm, vma->obj));
	/*
	 * for compact-pt we round up the reservation to prevent
	 * any smaller pages being used within the same PDE
	 */
	if (NEEDS_COMPACT_PT(vma->vm->i915))
		size = round_up(size, alignment);

	/* If binding the object/GGTT view requires more space than the entire
	 * aperture has, reject it early before evicting everything in a vain
	 * attempt to find space.
	 */
	if (size > end) {
		DRM_DEBUG("Attempting to bind an object larger than the aperture: request=%llu > %s aperture=%llu\n",
			  size, flags & PIN_MAPPABLE ? "mappable" : "total",
			  end);
		return -ENOSPC;
	}

	color = 0;

	if (i915_vm_has_cache_coloring(vma->vm))
		color = vma->obj->cache_level;

	if (flags & PIN_OFFSET_FIXED) {
		u64 offset = flags & PIN_OFFSET_MASK;
		if (!IS_ALIGNED(offset, alignment) ||
		    range_overflows(offset, size, end))
			return -EINVAL;

		ret = i915_gem_gtt_reserve(vma->vm, ww, &vma->node,
					   size, offset, color,
					   flags);
		if (ret)
			return ret;
	} else {
		/*
		 * We only support huge gtt pages through the 48b PPGTT,
		 * however we also don't want to force any alignment for
		 * objects which need to be tightly packed into the low 32bits.
		 *
		 * Note that we assume that GGTT are limited to 4GiB for the
		 * forseeable future. See also i915_ggtt_offset().
		 */
		if (upper_32_bits(end - 1) &&
		    vma->page_sizes.sg > I915_GTT_PAGE_SIZE) {
			/*
			 * We can't mix 64K and 4K PTEs in the same page-table
			 * (2M block), and so to avoid the ugliness and
			 * complexity of coloring we opt for just aligning 64K
			 * objects to 2M.
			 */
			u64 page_alignment =
				rounddown_pow_of_two(vma->page_sizes.sg |
						     I915_GTT_PAGE_SIZE_2M);

			/*
			 * Check we don't expand for the limited Global GTT
			 * (mappable aperture is even more precious!). This
			 * also checks that we exclude the aliasing-ppgtt.
			 */
			GEM_BUG_ON(i915_vma_is_ggtt(vma));

			alignment = max(alignment, page_alignment);

			if (vma->page_sizes.sg & I915_GTT_PAGE_SIZE_64K)
				size = round_up(size, I915_GTT_PAGE_SIZE_2M);
		}

		ret = i915_gem_gtt_insert(vma->vm, ww, &vma->node,
					  size, alignment, color,
					  start, end, flags);
		if (ret)
			return ret;

		GEM_BUG_ON(vma->node.start < start);
		GEM_BUG_ON(vma->node.start + vma->node.size > end);
	}
	GEM_BUG_ON(!drm_mm_node_allocated(&vma->node));
	GEM_BUG_ON(!i915_gem_valid_gtt_space(vma, color));

	list_move_tail(&vma->vm_link, &vma->vm->bound_list);

	return 0;
}

static void
i915_vma_detach(struct i915_vma *vma)
{
	GEM_BUG_ON(!drm_mm_node_allocated(&vma->node));
	GEM_BUG_ON(i915_vma_is_bound(vma, I915_VMA_GLOBAL_BIND | I915_VMA_LOCAL_BIND));

	/*
	 * And finally now the object is completely decoupled from this
	 * vma, we can drop its hold on the backing storage and allow
	 * it to be reaped by the shrinker.
	 */
	list_move_tail(&vma->vm_link, &vma->vm->unbound_list);
}

static bool try_qad_pin(struct i915_vma *vma, unsigned int flags)
{
	unsigned int bound;

	bound = atomic_read(&vma->flags);

	if (flags & PIN_VALIDATE) {
		flags &= I915_VMA_BIND_MASK;

		return (flags & bound) == flags;
	}

	/* with the lock mandatory for unbind, we don't race here */
	flags &= I915_VMA_BIND_MASK;
	do {
		if (unlikely(flags & ~bound))
			return false;

		if (unlikely(bound & (I915_VMA_OVERFLOW | I915_VMA_ERROR)))
			return false;

		GEM_BUG_ON(((bound + 1) & I915_VMA_PIN_MASK) == 0);
	} while (!atomic_try_cmpxchg(&vma->flags, &bound, bound + 1));

	return true;
}

static struct scatterlist *
rotate_pages(struct drm_i915_gem_object *obj, unsigned int offset,
	     unsigned int width, unsigned int height,
	     unsigned int src_stride, unsigned int dst_stride,
	     struct sg_table *st, struct scatterlist *sg)
{
	unsigned int column, row;
	unsigned int src_idx;

	for (column = 0; column < width; column++) {
		unsigned int left;

		src_idx = src_stride * (height - 1) + column + offset;
		for (row = 0; row < height; row++) {
			st->nents++;
			/*
			 * We don't need the pages, but need to initialize
			 * the entries so the sg list can be happily traversed.
			 * The only thing we need are DMA addresses.
			 */
			sg_set_page(sg, NULL, I915_GTT_PAGE_SIZE, 0);
			sg_dma_address(sg) =
				i915_gem_object_get_dma_address(obj, src_idx);
			sg_dma_len(sg) = I915_GTT_PAGE_SIZE;
			sg = sg_next(sg);
			src_idx -= src_stride;
		}

		left = (dst_stride - height) * I915_GTT_PAGE_SIZE;

		if (!left)
			continue;

		st->nents++;

		/*
		 * The DE ignores the PTEs for the padding tiles, the sg entry
		 * here is just a conenience to indicate how many padding PTEs
		 * to insert at this spot.
		 */
		sg_set_page(sg, NULL, left, 0);
		sg_dma_address(sg) = 0;
		sg_dma_len(sg) = left;
		sg = sg_next(sg);
	}

	return sg;
}

static noinline struct sg_table *
intel_rotate_pages(struct intel_rotation_info *rot_info,
		   struct drm_i915_gem_object *obj)
{
	unsigned int size = intel_rotation_info_size(rot_info);
	struct drm_i915_private *i915 = to_i915(obj->base.dev);
	struct sg_table *st;
	struct scatterlist *sg;
	int ret = -ENOMEM;
	int i;

	/* Allocate target SG list. */
	st = kmalloc(sizeof(*st), GFP_KERNEL);
	if (!st)
		goto err_st_alloc;

	ret = sg_alloc_table(st, size, GFP_KERNEL);
	if (ret)
		goto err_sg_alloc;

	st->nents = 0;
	sg = st->sgl;

	for (i = 0 ; i < ARRAY_SIZE(rot_info->plane); i++)
		sg = rotate_pages(obj, rot_info->plane[i].offset,
				  rot_info->plane[i].width, rot_info->plane[i].height,
				  rot_info->plane[i].src_stride,
				  rot_info->plane[i].dst_stride,
				  st, sg);

	return st;

err_sg_alloc:
	kfree(st);
err_st_alloc:

	drm_dbg(&i915->drm, "Failed to create rotated mapping for object size %zu! (%ux%u tiles, %u pages)\n",
		obj->base.size, rot_info->plane[0].width,
		rot_info->plane[0].height, size);

	return ERR_PTR(ret);
}

static struct scatterlist *
add_padding_pages(unsigned int count,
		  struct sg_table *st, struct scatterlist *sg)
{
	st->nents++;

	/*
	 * The DE ignores the PTEs for the padding tiles, the sg entry
	 * here is just a convenience to indicate how many padding PTEs
	 * to insert at this spot.
	 */
	sg_set_page(sg, NULL, count * I915_GTT_PAGE_SIZE, 0);
	sg_dma_address(sg) = 0;
	sg_dma_len(sg) = count * I915_GTT_PAGE_SIZE;
	sg = sg_next(sg);

	return sg;
}

static struct scatterlist *
remap_tiled_color_plane_pages(struct drm_i915_gem_object *obj,
			      unsigned int offset, unsigned int alignment_pad,
			      unsigned int width, unsigned int height,
			      unsigned int src_stride, unsigned int dst_stride,
			      struct sg_table *st, struct scatterlist *sg,
			      unsigned int *gtt_offset)
{
	unsigned int row;

	if (!width || !height)
		return sg;

	if (alignment_pad)
		sg = add_padding_pages(alignment_pad, st, sg);

	for (row = 0; row < height; row++) {
		unsigned int left = width * I915_GTT_PAGE_SIZE;

		while (left) {
			dma_addr_t addr;
			unsigned int length;

			/*
			 * We don't need the pages, but need to initialize
			 * the entries so the sg list can be happily traversed.
			 * The only thing we need are DMA addresses.
			 */

			addr = i915_gem_object_get_dma_address_len(obj, offset, &length);

			length = min(left, length);

			st->nents++;

			sg_set_page(sg, NULL, length, 0);
			sg_dma_address(sg) = addr;
			sg_dma_len(sg) = length;
			sg = sg_next(sg);

			offset += length / I915_GTT_PAGE_SIZE;
			left -= length;
		}

		offset += src_stride - width;

		left = (dst_stride - width) * I915_GTT_PAGE_SIZE;

		if (!left)
			continue;

		sg = add_padding_pages(left >> PAGE_SHIFT, st, sg);
	}

	*gtt_offset += alignment_pad + dst_stride * height;

	return sg;
}

static struct scatterlist *
remap_contiguous_pages(struct drm_i915_gem_object *obj,
		       unsigned int obj_offset,
		       unsigned int count,
		       struct sg_table *st, struct scatterlist *sg)
{
	struct scatterlist *iter;
	unsigned int offset;

	iter = i915_gem_object_get_sg_dma(obj, obj_offset, &offset);
	GEM_BUG_ON(!iter);

	do {
		unsigned int len;

		len = min(sg_dma_len(iter) - (offset << PAGE_SHIFT),
			  count << PAGE_SHIFT);
		sg_set_page(sg, NULL, len, 0);
		sg_dma_address(sg) =
			sg_dma_address(iter) + (offset << PAGE_SHIFT);
		sg_dma_len(sg) = len;

		st->nents++;
		count -= len >> PAGE_SHIFT;
		if (count == 0)
			return sg;

		sg = __sg_next(sg);
		iter = __sg_next(iter);
		offset = 0;
	} while (1);
}

static struct scatterlist *
remap_linear_color_plane_pages(struct drm_i915_gem_object *obj,
			       unsigned int obj_offset, unsigned int alignment_pad,
			       unsigned int size,
			       struct sg_table *st, struct scatterlist *sg,
			       unsigned int *gtt_offset)
{
	if (!size)
		return sg;

	if (alignment_pad)
		sg = add_padding_pages(alignment_pad, st, sg);

	sg = remap_contiguous_pages(obj, obj_offset, size, st, sg);
	sg = sg_next(sg);

	*gtt_offset += alignment_pad + size;

	return sg;
}

static struct scatterlist *
remap_color_plane_pages(const struct intel_remapped_info *rem_info,
			struct drm_i915_gem_object *obj,
			int color_plane,
			struct sg_table *st, struct scatterlist *sg,
			unsigned int *gtt_offset)
{
	unsigned int alignment_pad = 0;

	if (rem_info->plane_alignment)
		alignment_pad = ALIGN(*gtt_offset, rem_info->plane_alignment) - *gtt_offset;

	if (rem_info->plane[color_plane].linear)
		sg = remap_linear_color_plane_pages(obj,
						    rem_info->plane[color_plane].offset,
						    alignment_pad,
						    rem_info->plane[color_plane].size,
						    st, sg,
						    gtt_offset);

	else
		sg = remap_tiled_color_plane_pages(obj,
						   rem_info->plane[color_plane].offset,
						   alignment_pad,
						   rem_info->plane[color_plane].width,
						   rem_info->plane[color_plane].height,
						   rem_info->plane[color_plane].src_stride,
						   rem_info->plane[color_plane].dst_stride,
						   st, sg,
						   gtt_offset);

	return sg;
}

static noinline struct sg_table *
intel_remap_pages(struct intel_remapped_info *rem_info,
		  struct drm_i915_gem_object *obj)
{
	unsigned int size = intel_remapped_info_size(rem_info);
	struct drm_i915_private *i915 = to_i915(obj->base.dev);
	struct sg_table *st;
	struct scatterlist *sg;
	unsigned int gtt_offset = 0;
	int ret = -ENOMEM;
	int i;

	/* Allocate target SG list. */
	st = kmalloc(sizeof(*st), GFP_KERNEL);
	if (!st)
		goto err_st_alloc;

	ret = sg_alloc_table(st, size, GFP_KERNEL);
	if (ret)
		goto err_sg_alloc;

	st->nents = 0;
	sg = st->sgl;

	for (i = 0 ; i < ARRAY_SIZE(rem_info->plane); i++)
		sg = remap_color_plane_pages(rem_info, obj, i, st, sg, &gtt_offset);

	i915_sg_trim(st);

	return st;

err_sg_alloc:
	kfree(st);
err_st_alloc:

	drm_dbg(&i915->drm, "Failed to create remapped mapping for object size %zu! (%ux%u tiles, %u pages)\n",
		obj->base.size, rem_info->plane[0].width,
		rem_info->plane[0].height, size);

	return ERR_PTR(ret);
}

static noinline struct sg_table *
intel_partial_pages(const struct i915_ggtt_view *view,
		    struct drm_i915_gem_object *obj)
{
	struct sg_table *st;
	struct scatterlist *sg;
	unsigned int count = view->partial.size;
	int ret = -ENOMEM;

	st = kmalloc(sizeof(*st), GFP_KERNEL);
	if (!st)
		goto err_st_alloc;

	ret = sg_alloc_table(st, count, GFP_KERNEL);
	if (ret)
		goto err_sg_alloc;

	st->nents = 0;

	sg = remap_contiguous_pages(obj, view->partial.offset, count, st, st->sgl);

	sg_mark_end(sg);
	i915_sg_trim(st); /* Drop any unused tail entries. */

	return st;

err_sg_alloc:
	kfree(st);
err_st_alloc:
	return ERR_PTR(ret);
}

static int
__i915_vma_get_pages(struct i915_vma *vma)
{
	struct sg_table *pages;

	/*
	 * The vma->pages are only valid within the lifespan of the borrowed
	 * obj->mm.pages. When the obj->mm.pages sg_table is regenerated, so
	 * must be the vma->pages. A simple rule is that vma->pages must only
	 * be accessed when the obj->mm.pages are pinned.
	 */
	GEM_BUG_ON(!i915_gem_object_has_pinned_pages(vma->obj));

	switch (vma->ggtt_view.type) {
	default:
		GEM_BUG_ON(vma->ggtt_view.type);
		fallthrough;
	case I915_GGTT_VIEW_NORMAL:
		pages = vma->obj->mm.pages;
		break;

	case I915_GGTT_VIEW_ROTATED:
		pages =
			intel_rotate_pages(&vma->ggtt_view.rotated, vma->obj);
		break;

	case I915_GGTT_VIEW_REMAPPED:
		pages =
			intel_remap_pages(&vma->ggtt_view.remapped, vma->obj);
		break;

	case I915_GGTT_VIEW_PARTIAL:
		pages = intel_partial_pages(&vma->ggtt_view, vma->obj);
		break;
	}

	if (IS_ERR(pages)) {
		drm_err(&vma->vm->i915->drm,
			"Failed to get pages for VMA view type %u (%ld)!\n",
			vma->ggtt_view.type, PTR_ERR(pages));
		return PTR_ERR(pages);
	}

	vma->pages = pages;

	return 0;
}

I915_SELFTEST_EXPORT int i915_vma_get_pages(struct i915_vma *vma)
{
	int err;

	if (atomic_add_unless(&vma->pages_count, 1, 0))
		return 0;

	err = i915_gem_object_pin_pages(vma->obj);
	if (err)
		return err;

	err = __i915_vma_get_pages(vma);
	if (err)
		goto err_unpin;

	vma->page_sizes = vma->obj->mm.page_sizes;
	atomic_inc(&vma->pages_count);

	return 0;

err_unpin:
	__i915_gem_object_unpin_pages(vma->obj);

	return err;
}

static void __vma_put_pages(struct i915_vma *vma, unsigned int count)
{
	/* We allocate under vma_get_pages, so beware the shrinker */
	GEM_BUG_ON(atomic_read(&vma->pages_count) < count);

	if (atomic_sub_return(count, &vma->pages_count) == 0) {
		if (vma->pages != vma->obj->mm.pages) {
			sg_free_table(vma->pages);
			kfree(vma->pages);
		}
		vma->pages = NULL;

		i915_gem_object_unpin_pages(vma->obj);
	}
}

I915_SELFTEST_EXPORT void i915_vma_put_pages(struct i915_vma *vma)
{
	if (atomic_add_unless(&vma->pages_count, -1, 1))
		return;

	__vma_put_pages(vma, 1);
}

static void vma_unbind_pages(struct i915_vma *vma)
{
	unsigned int count;

	lockdep_assert_held(&vma->vm->mutex);

	/* The upper portion of pages_count is the number of bindings */
	count = atomic_read(&vma->pages_count);
	count >>= I915_VMA_PAGES_BIAS;
	GEM_BUG_ON(!count);

	__vma_put_pages(vma, count | count << I915_VMA_PAGES_BIAS);
}

int i915_vma_pin_ww(struct i915_vma *vma, struct i915_gem_ww_ctx *ww,
		    u64 size, u64 alignment, u64 flags)
{
	struct i915_vma_work *work = NULL;
	struct dma_fence *moving = NULL;
	struct i915_vma_resource *vma_res = NULL;
	intel_wakeref_t wakeref = 0;
	unsigned int bound;
	int err;

	assert_vma_held(vma);
	GEM_BUG_ON(!ww);

	BUILD_BUG_ON(PIN_GLOBAL != I915_VMA_GLOBAL_BIND);
	BUILD_BUG_ON(PIN_USER != I915_VMA_LOCAL_BIND);

	GEM_BUG_ON(!(flags & (PIN_USER | PIN_GLOBAL)));

	/* First try and grab the pin without rebinding the vma */
	if (try_qad_pin(vma, flags))
		return 0;

	err = i915_vma_get_pages(vma);
	if (err)
		return err;

	if (vma->obj) {
		err = i915_gem_object_get_moving_fence(vma->obj, &moving);
		if (err)
			return err;
	} else {
		moving = NULL;
	}

	if (flags & PIN_GLOBAL)
		wakeref = intel_runtime_pm_get(&vma->vm->i915->runtime_pm);

<<<<<<< HEAD
	if (flags & vma->vm->bind_async_flags || moving) {
=======
	if (flags & vma->vm->bind_async_flags) {
>>>>>>> f15856d7
		/* lock VM */
		err = i915_vm_lock_objects(vma->vm, ww);
		if (err)
			goto err_rpm;

		work = i915_vma_work();
		if (!work) {
			err = -ENOMEM;
			goto err_rpm;
		}

		work->vm = vma->vm;

		moving = i915_gem_object_get_moving_fence(vma->obj);
		dma_fence_work_chain(&work->base, moving);

		/* Allocate enough page directories to used PTE */
		if (vma->vm->allocate_va_range) {
			err = i915_vm_alloc_pt_stash(vma->vm,
						     &work->stash,
						     vma->size);
			if (err)
				goto err_fence;

			err = i915_vm_map_pt_stash(vma->vm, &work->stash);
			if (err)
				goto err_fence;
		}
	}

	vma_res = i915_vma_resource_alloc();
	if (IS_ERR(vma_res)) {
		err = PTR_ERR(vma_res);
		goto err_fence;
	}

	/*
	 * Differentiate between user/kernel vma inside the aliasing-ppgtt.
	 *
	 * We conflate the Global GTT with the user's vma when using the
	 * aliasing-ppgtt, but it is still vitally important to try and
	 * keep the use cases distinct. For example, userptr objects are
	 * not allowed inside the Global GTT as that will cause lock
	 * inversions when we have to evict them the mmu_notifier callbacks -
	 * but they are allowed to be part of the user ppGTT which can never
	 * be mapped. As such we try to give the distinct users of the same
	 * mutex, distinct lockclasses [equivalent to how we keep i915_ggtt
	 * and i915_ppgtt separate].
	 *
	 * NB this may cause us to mask real lock inversions -- while the
	 * code is safe today, lockdep may not be able to spot future
	 * transgressions.
	 */
	err = mutex_lock_interruptible_nested(&vma->vm->mutex,
					      !(flags & PIN_GLOBAL));
	if (err)
		goto err_vma_res;

	/* No more allocations allowed now we hold vm->mutex */

	if (unlikely(i915_vma_is_closed(vma))) {
		err = -ENOENT;
		goto err_unlock;
	}

	bound = atomic_read(&vma->flags);
	if (unlikely(bound & I915_VMA_ERROR)) {
		err = -ENOMEM;
		goto err_unlock;
	}

	if (unlikely(!((bound + 1) & I915_VMA_PIN_MASK))) {
		err = -EAGAIN; /* pins are meant to be fairly temporary */
		goto err_unlock;
	}

	if (unlikely(!(flags & ~bound & I915_VMA_BIND_MASK))) {
		if (!(flags & PIN_VALIDATE))
			__i915_vma_pin(vma);
		goto err_unlock;
	}

	err = i915_active_acquire(&vma->active);
	if (err)
		goto err_unlock;

	if (!(bound & I915_VMA_BIND_MASK)) {
		err = i915_vma_insert(vma, ww, size, alignment, flags);
		if (err)
			goto err_active;

		if (i915_is_ggtt(vma->vm))
			__i915_vma_set_map_and_fenceable(vma);
	}

	GEM_BUG_ON(!vma->pages);
	err = i915_vma_bind(vma,
			    vma->obj->cache_level,
			    flags, work, vma_res);
	vma_res = NULL;
	if (err)
		goto err_remove;

	/* There should only be at most 2 active bindings (user, global) */
	GEM_BUG_ON(bound + I915_VMA_PAGES_ACTIVE < bound);
	atomic_add(I915_VMA_PAGES_ACTIVE, &vma->pages_count);
	list_move_tail(&vma->vm_link, &vma->vm->bound_list);

	if (!(flags & PIN_VALIDATE)) {
		__i915_vma_pin(vma);
		GEM_BUG_ON(!i915_vma_is_pinned(vma));
	}
	GEM_BUG_ON(!i915_vma_is_bound(vma, flags));
	GEM_BUG_ON(i915_vma_misplaced(vma, size, alignment, flags));

err_remove:
	if (!i915_vma_is_bound(vma, I915_VMA_BIND_MASK)) {
		i915_vma_detach(vma);
		drm_mm_remove_node(&vma->node);
	}
err_active:
	i915_active_release(&vma->active);
err_unlock:
	mutex_unlock(&vma->vm->mutex);
err_vma_res:
	i915_vma_resource_free(vma_res);
err_fence:
	if (work)
		dma_fence_work_commit_imm(&work->base);
err_rpm:
	if (wakeref)
		intel_runtime_pm_put(&vma->vm->i915->runtime_pm, wakeref);

	if (moving)
		dma_fence_put(moving);

	i915_vma_put_pages(vma);
	return err;
}

static void flush_idle_contexts(struct intel_gt *gt)
{
	struct intel_engine_cs *engine;
	enum intel_engine_id id;

	for_each_engine(engine, gt, id)
		intel_engine_flush_barriers(engine);

	intel_gt_wait_for_idle(gt, MAX_SCHEDULE_TIMEOUT);
}

static int __i915_ggtt_pin(struct i915_vma *vma, struct i915_gem_ww_ctx *ww,
			   u32 align, unsigned int flags)
{
	struct i915_address_space *vm = vma->vm;
	int err;

	do {
		err = i915_vma_pin_ww(vma, ww, 0, align, flags | PIN_GLOBAL);

		if (err != -ENOSPC) {
			if (!err) {
				err = i915_vma_wait_for_bind(vma);
				if (err)
					i915_vma_unpin(vma);
			}
			return err;
		}

		/* Unlike i915_vma_pin, we don't take no for an answer! */
		flush_idle_contexts(vm->gt);
		if (mutex_lock_interruptible(&vm->mutex) == 0) {
			/*
			 * We pass NULL ww here, as we don't want to unbind
			 * locked objects when called from execbuf when pinning
			 * is removed. This would probably regress badly.
			 */
			i915_gem_evict_vm(vm, NULL);
			mutex_unlock(&vm->mutex);
		}
	} while (1);
}

int i915_ggtt_pin(struct i915_vma *vma, struct i915_gem_ww_ctx *ww,
		  u32 align, unsigned int flags)
{
	struct i915_gem_ww_ctx _ww;
	int err;

	GEM_BUG_ON(!i915_vma_is_ggtt(vma));

	if (ww)
		return __i915_ggtt_pin(vma, ww, align, flags);

#ifdef CONFIG_LOCKDEP
	WARN_ON(dma_resv_held(vma->obj->base.resv));
#endif

	for_i915_gem_ww(&_ww, err, true) {
		err = i915_gem_object_lock(vma->obj, &_ww);
		if (!err)
			err = __i915_ggtt_pin(vma, &_ww, align, flags);
	}

	return err;
}

static void __vma_close(struct i915_vma *vma, struct intel_gt *gt)
{
	/*
	 * We defer actually closing, unbinding and destroying the VMA until
	 * the next idle point, or if the object is freed in the meantime. By
	 * postponing the unbind, we allow for it to be resurrected by the
	 * client, avoiding the work required to rebind the VMA. This is
	 * advantageous for DRI, where the client/server pass objects
	 * between themselves, temporarily opening a local VMA to the
	 * object, and then closing it again. The same object is then reused
	 * on the next frame (or two, depending on the depth of the swap queue)
	 * causing us to rebind the VMA once more. This ends up being a lot
	 * of wasted work for the steady state.
	 */
	GEM_BUG_ON(i915_vma_is_closed(vma));
	list_add(&vma->closed_link, &gt->closed_vma);
}

void i915_vma_close(struct i915_vma *vma)
{
	struct intel_gt *gt = vma->vm->gt;
	unsigned long flags;

	if (i915_vma_is_ggtt(vma))
		return;

	GEM_BUG_ON(!atomic_read(&vma->open_count));
	if (atomic_dec_and_lock_irqsave(&vma->open_count,
					&gt->closed_lock,
					flags)) {
		__vma_close(vma, gt);
		spin_unlock_irqrestore(&gt->closed_lock, flags);
	}
}

static void __i915_vma_remove_closed(struct i915_vma *vma)
{
	struct intel_gt *gt = vma->vm->gt;

	spin_lock_irq(&gt->closed_lock);
	list_del_init(&vma->closed_link);
	spin_unlock_irq(&gt->closed_lock);
}

void i915_vma_reopen(struct i915_vma *vma)
{
	if (i915_vma_is_closed(vma))
		__i915_vma_remove_closed(vma);
}

static void force_unbind(struct i915_vma *vma)
{
	if (!drm_mm_node_allocated(&vma->node))
		return;

	atomic_and(~I915_VMA_PIN_MASK, &vma->flags);
	WARN_ON(__i915_vma_unbind(vma));
	GEM_BUG_ON(drm_mm_node_allocated(&vma->node));
}

static void release_references(struct i915_vma *vma, bool vm_ddestroy)
{
	struct drm_i915_gem_object *obj = vma->obj;

	GEM_BUG_ON(i915_vma_is_active(vma));

	spin_lock(&obj->vma.lock);
	list_del(&vma->obj_link);
	if (!RB_EMPTY_NODE(&vma->obj_node))
		rb_erase(&vma->obj_node, &obj->vma.tree);

	spin_unlock(&obj->vma.lock);

	__i915_vma_remove_closed(vma);

	if (vm_ddestroy)
		i915_vm_resv_put(vma->vm);

	i915_active_fini(&vma->active);
	GEM_WARN_ON(vma->resource);
	i915_vma_free(vma);
}

/**
 * i915_vma_destroy_locked - Remove all weak reference to the vma and put
 * the initial reference.
 *
 * This function should be called when it's decided the vma isn't needed
 * anymore. The caller must assure that it doesn't race with another lookup
 * plus destroy, typically by taking an appropriate reference.
 *
 * Current callsites are
 * - __i915_gem_object_pages_fini()
 * - __i915_vm_close() - Blocks the above function by taking a reference on
 * the object.
 * - __i915_vma_parked() - Blocks the above functions by taking a reference
 * on the vm and a reference on the object. Also takes the object lock so
 * destruction from __i915_vma_parked() can be blocked by holding the
 * object lock. Since the object lock is only allowed from within i915 with
 * an object refcount, holding the object lock also implicitly blocks the
 * vma freeing from __i915_gem_object_pages_fini().
 *
 * Because of locks taken during destruction, a vma is also guaranteed to
 * stay alive while the following locks are held if it was looked up while
 * holding one of the locks:
 * - vm->mutex
 * - obj->vma.lock
 * - gt->closed_lock
 */
void i915_vma_destroy_locked(struct i915_vma *vma)
{
	lockdep_assert_held(&vma->vm->mutex);

	force_unbind(vma);
	list_del_init(&vma->vm_link);
	release_references(vma, false);
}

void i915_vma_destroy(struct i915_vma *vma)
{
	bool vm_ddestroy;

	mutex_lock(&vma->vm->mutex);
	force_unbind(vma);
	list_del_init(&vma->vm_link);
	vm_ddestroy = vma->vm_ddestroy;
	vma->vm_ddestroy = false;
	mutex_unlock(&vma->vm->mutex);
	release_references(vma, vm_ddestroy);
}

void i915_vma_parked(struct intel_gt *gt)
{
	struct i915_vma *vma, *next;
	LIST_HEAD(closed);

	spin_lock_irq(&gt->closed_lock);
	list_for_each_entry_safe(vma, next, &gt->closed_vma, closed_link) {
		struct drm_i915_gem_object *obj = vma->obj;
		struct i915_address_space *vm = vma->vm;

		/* XXX All to avoid keeping a reference on i915_vma itself */

		if (!kref_get_unless_zero(&obj->base.refcount))
			continue;

		if (!i915_vm_tryget(vm)) {
			i915_gem_object_put(obj);
			continue;
		}

		list_move(&vma->closed_link, &closed);
	}
	spin_unlock_irq(&gt->closed_lock);

	/* As the GT is held idle, no vma can be reopened as we destroy them */
	list_for_each_entry_safe(vma, next, &closed, closed_link) {
		struct drm_i915_gem_object *obj = vma->obj;
		struct i915_address_space *vm = vma->vm;

		if (i915_gem_object_trylock(obj, NULL)) {
			INIT_LIST_HEAD(&vma->closed_link);
			i915_vma_destroy(vma);
			i915_gem_object_unlock(obj);
		} else {
			/* back you go.. */
			spin_lock_irq(&gt->closed_lock);
			list_add(&vma->closed_link, &gt->closed_vma);
			spin_unlock_irq(&gt->closed_lock);
		}

		i915_gem_object_put(obj);
		i915_vm_put(vm);
	}
}

static void __i915_vma_iounmap(struct i915_vma *vma)
{
	GEM_BUG_ON(i915_vma_is_pinned(vma));

	if (vma->iomap == NULL)
		return;

	io_mapping_unmap(vma->iomap);
	vma->iomap = NULL;
}

void i915_vma_revoke_mmap(struct i915_vma *vma)
{
	struct drm_vma_offset_node *node;
	u64 vma_offset;

	if (!i915_vma_has_userfault(vma))
		return;

	GEM_BUG_ON(!i915_vma_is_map_and_fenceable(vma));
	GEM_BUG_ON(!vma->obj->userfault_count);

	node = &vma->mmo->vma_node;
	vma_offset = vma->ggtt_view.partial.offset << PAGE_SHIFT;
	unmap_mapping_range(vma->vm->i915->drm.anon_inode->i_mapping,
			    drm_vma_node_offset_addr(node) + vma_offset,
			    vma->size,
			    1);

	i915_vma_unset_userfault(vma);
	if (!--vma->obj->userfault_count)
		list_del(&vma->obj->userfault_link);
}

static int
__i915_request_await_bind(struct i915_request *rq, struct i915_vma *vma)
{
	return __i915_request_await_exclusive(rq, &vma->active);
}

static int __i915_vma_move_to_active(struct i915_vma *vma, struct i915_request *rq)
{
	int err;

	/* Wait for the vma to be bound before we start! */
	err = __i915_request_await_bind(rq, vma);
	if (err)
		return err;

	return i915_active_add_request(&vma->active, rq);
}

int _i915_vma_move_to_active(struct i915_vma *vma,
			     struct i915_request *rq,
			     struct dma_fence *fence,
			     unsigned int flags)
{
	struct drm_i915_gem_object *obj = vma->obj;
	int err;

	assert_object_held(obj);

	GEM_BUG_ON(!vma->pages);

	err = __i915_vma_move_to_active(vma, rq);
	if (unlikely(err))
		return err;

	if (flags & EXEC_OBJECT_WRITE) {
		struct intel_frontbuffer *front;

		front = __intel_frontbuffer_get(obj);
		if (unlikely(front)) {
			if (intel_frontbuffer_invalidate(front, ORIGIN_CS))
				i915_active_add_request(&front->write, rq);
			intel_frontbuffer_put(front);
		}

		if (!(flags & __EXEC_OBJECT_NO_RESERVE)) {
			err = dma_resv_reserve_fences(vma->obj->base.resv, 1);
			if (unlikely(err))
				return err;
		}

		if (fence) {
			dma_resv_add_fence(vma->obj->base.resv, fence,
					   DMA_RESV_USAGE_WRITE);
			obj->write_domain = I915_GEM_DOMAIN_RENDER;
			obj->read_domains = 0;
		}
	} else {
		if (!(flags & __EXEC_OBJECT_NO_RESERVE)) {
			err = dma_resv_reserve_fences(vma->obj->base.resv, 1);
			if (unlikely(err))
				return err;
		}

		if (fence) {
			dma_resv_add_fence(vma->obj->base.resv, fence,
					   DMA_RESV_USAGE_READ);
			obj->write_domain = 0;
		}
	}

	if (flags & EXEC_OBJECT_NEEDS_FENCE && vma->fence)
		i915_active_add_request(&vma->fence->active, rq);

	obj->read_domains |= I915_GEM_GPU_DOMAINS;
	obj->mm.dirty = true;

	GEM_BUG_ON(!i915_vma_is_active(vma));
	return 0;
}

struct dma_fence *__i915_vma_evict(struct i915_vma *vma, bool async)
{
	struct i915_vma_resource *vma_res = vma->resource;
	struct dma_fence *unbind_fence;

	GEM_BUG_ON(i915_vma_is_pinned(vma));
	assert_vma_held_evict(vma);

	if (i915_vma_is_map_and_fenceable(vma)) {
		/* Force a pagefault for domain tracking on next user access */
		i915_vma_revoke_mmap(vma);

		/*
		 * Check that we have flushed all writes through the GGTT
		 * before the unbind, other due to non-strict nature of those
		 * indirect writes they may end up referencing the GGTT PTE
		 * after the unbind.
		 *
		 * Note that we may be concurrently poking at the GGTT_WRITE
		 * bit from set-domain, as we mark all GGTT vma associated
		 * with an object. We know this is for another vma, as we
		 * are currently unbinding this one -- so if this vma will be
		 * reused, it will be refaulted and have its dirty bit set
		 * before the next write.
		 */
		i915_vma_flush_writes(vma);

		/* release the fence reg _after_ flushing */
		i915_vma_revoke_fence(vma);

		__i915_vma_iounmap(vma);
		clear_bit(I915_VMA_CAN_FENCE_BIT, __i915_vma_flags(vma));
	}
	GEM_BUG_ON(vma->fence);
	GEM_BUG_ON(i915_vma_has_userfault(vma));

	/* Object backend must be async capable. */
	GEM_WARN_ON(async && !vma->resource->bi.pages_rsgt);

	/* If vm is not open, unbind is a nop. */
	vma_res->needs_wakeref = i915_vma_is_bound(vma, I915_VMA_GLOBAL_BIND) &&
		kref_read(&vma->vm->ref);
	vma_res->skip_pte_rewrite = !kref_read(&vma->vm->ref) ||
		vma->vm->skip_pte_rewrite;
	trace_i915_vma_unbind(vma);

	unbind_fence = i915_vma_resource_unbind(vma_res);
	vma->resource = NULL;

	atomic_and(~(I915_VMA_BIND_MASK | I915_VMA_ERROR | I915_VMA_GGTT_WRITE),
		   &vma->flags);

	i915_vma_detach(vma);

	if (!async && unbind_fence) {
		dma_fence_wait(unbind_fence, false);
		dma_fence_put(unbind_fence);
		unbind_fence = NULL;
	}

	/*
	 * Binding itself may not have completed until the unbind fence signals,
	 * so don't drop the pages until that happens, unless the resource is
	 * async_capable.
	 */

	vma_unbind_pages(vma);
	return unbind_fence;
}

int __i915_vma_unbind(struct i915_vma *vma)
{
	int ret;

	lockdep_assert_held(&vma->vm->mutex);
	assert_vma_held_evict(vma);

	if (!drm_mm_node_allocated(&vma->node))
		return 0;

	if (i915_vma_is_pinned(vma)) {
		vma_print_allocator(vma, "is pinned");
		return -EAGAIN;
	}

	/*
	 * After confirming that no one else is pinning this vma, wait for
	 * any laggards who may have crept in during the wait (through
	 * a residual pin skipping the vm->mutex) to complete.
	 */
	ret = i915_vma_sync(vma);
	if (ret)
		return ret;

	GEM_BUG_ON(i915_vma_is_active(vma));
	__i915_vma_evict(vma, false);

	drm_mm_remove_node(&vma->node); /* pairs with i915_vma_release() */
	return 0;
}

static struct dma_fence *__i915_vma_unbind_async(struct i915_vma *vma)
{
	struct dma_fence *fence;

	lockdep_assert_held(&vma->vm->mutex);

	if (!drm_mm_node_allocated(&vma->node))
		return NULL;

	if (i915_vma_is_pinned(vma) ||
	    &vma->obj->mm.rsgt->table != vma->resource->bi.pages)
		return ERR_PTR(-EAGAIN);

	/*
	 * We probably need to replace this with awaiting the fences of the
	 * object's dma_resv when the vma active goes away. When doing that
	 * we need to be careful to not add the vma_resource unbind fence
	 * immediately to the object's dma_resv, because then unbinding
	 * the next vma from the object, in case there are many, will
	 * actually await the unbinding of the previous vmas, which is
	 * undesirable.
	 */
	if (i915_sw_fence_await_active(&vma->resource->chain, &vma->active,
				       I915_ACTIVE_AWAIT_EXCL |
				       I915_ACTIVE_AWAIT_ACTIVE) < 0) {
		return ERR_PTR(-EBUSY);
	}

	fence = __i915_vma_evict(vma, true);

	drm_mm_remove_node(&vma->node); /* pairs with i915_vma_release() */

	return fence;
}

int i915_vma_unbind(struct i915_vma *vma)
{
	struct i915_address_space *vm = vma->vm;
	intel_wakeref_t wakeref = 0;
	int err;

	assert_object_held_shared(vma->obj);

	/* Optimistic wait before taking the mutex */
	err = i915_vma_sync(vma);
	if (err)
		return err;

	if (!drm_mm_node_allocated(&vma->node))
		return 0;

	if (i915_vma_is_pinned(vma)) {
		vma_print_allocator(vma, "is pinned");
		return -EAGAIN;
	}

	if (i915_vma_is_bound(vma, I915_VMA_GLOBAL_BIND))
		/* XXX not always required: nop_clear_range */
		wakeref = intel_runtime_pm_get(&vm->i915->runtime_pm);

	err = mutex_lock_interruptible_nested(&vma->vm->mutex, !wakeref);
	if (err)
		goto out_rpm;

	err = __i915_vma_unbind(vma);
	mutex_unlock(&vm->mutex);

out_rpm:
	if (wakeref)
		intel_runtime_pm_put(&vm->i915->runtime_pm, wakeref);
	return err;
}

int i915_vma_unbind_async(struct i915_vma *vma, bool trylock_vm)
{
	struct drm_i915_gem_object *obj = vma->obj;
	struct i915_address_space *vm = vma->vm;
	intel_wakeref_t wakeref = 0;
	struct dma_fence *fence;
	int err;

	/*
	 * We need the dma-resv lock since we add the
	 * unbind fence to the dma-resv object.
	 */
	assert_object_held(obj);

	if (!drm_mm_node_allocated(&vma->node))
		return 0;

	if (i915_vma_is_pinned(vma)) {
		vma_print_allocator(vma, "is pinned");
		return -EAGAIN;
	}

	if (!obj->mm.rsgt)
		return -EBUSY;

	err = dma_resv_reserve_fences(obj->base.resv, 1);
	if (err)
		return -EBUSY;

	/*
	 * It would be great if we could grab this wakeref from the
	 * async unbind work if needed, but we can't because it uses
	 * kmalloc and it's in the dma-fence signalling critical path.
	 */
	if (i915_vma_is_bound(vma, I915_VMA_GLOBAL_BIND))
		wakeref = intel_runtime_pm_get(&vm->i915->runtime_pm);

	if (trylock_vm && !mutex_trylock(&vm->mutex)) {
		err = -EBUSY;
		goto out_rpm;
	} else if (!trylock_vm) {
		err = mutex_lock_interruptible_nested(&vm->mutex, !wakeref);
		if (err)
			goto out_rpm;
	}

	fence = __i915_vma_unbind_async(vma);
	mutex_unlock(&vm->mutex);
	if (IS_ERR_OR_NULL(fence)) {
		err = PTR_ERR_OR_ZERO(fence);
		goto out_rpm;
	}

	dma_resv_add_fence(obj->base.resv, fence, DMA_RESV_USAGE_READ);
	dma_fence_put(fence);

out_rpm:
	if (wakeref)
		intel_runtime_pm_put(&vm->i915->runtime_pm, wakeref);
	return err;
}

int i915_vma_unbind_unlocked(struct i915_vma *vma)
{
	int err;

	i915_gem_object_lock(vma->obj, NULL);
	err = i915_vma_unbind(vma);
	i915_gem_object_unlock(vma->obj);

	return err;
}

struct i915_vma *i915_vma_make_unshrinkable(struct i915_vma *vma)
{
	i915_gem_object_make_unshrinkable(vma->obj);
	return vma;
}

void i915_vma_make_shrinkable(struct i915_vma *vma)
{
	i915_gem_object_make_shrinkable(vma->obj);
}

void i915_vma_make_purgeable(struct i915_vma *vma)
{
	i915_gem_object_make_purgeable(vma->obj);
}

#if IS_ENABLED(CONFIG_DRM_I915_SELFTEST)
#include "selftests/i915_vma.c"
#endif

void i915_vma_module_exit(void)
{
	kmem_cache_destroy(slab_vmas);
}

int __init i915_vma_module_init(void)
{
	slab_vmas = KMEM_CACHE(i915_vma, SLAB_HWCACHE_ALIGN);
	if (!slab_vmas)
		return -ENOMEM;

	return 0;
}<|MERGE_RESOLUTION|>--- conflicted
+++ resolved
@@ -1364,22 +1364,10 @@
 	if (err)
 		return err;
 
-	if (vma->obj) {
-		err = i915_gem_object_get_moving_fence(vma->obj, &moving);
-		if (err)
-			return err;
-	} else {
-		moving = NULL;
-	}
-
 	if (flags & PIN_GLOBAL)
 		wakeref = intel_runtime_pm_get(&vma->vm->i915->runtime_pm);
 
-<<<<<<< HEAD
-	if (flags & vma->vm->bind_async_flags || moving) {
-=======
 	if (flags & vma->vm->bind_async_flags) {
->>>>>>> f15856d7
 		/* lock VM */
 		err = i915_vm_lock_objects(vma->vm, ww);
 		if (err)
@@ -1393,7 +1381,10 @@
 
 		work->vm = vma->vm;
 
-		moving = i915_gem_object_get_moving_fence(vma->obj);
+		err = i915_gem_object_get_moving_fence(vma->obj, &moving);
+		if (err)
+			goto err_rpm;
+
 		dma_fence_work_chain(&work->base, moving);
 
 		/* Allocate enough page directories to used PTE */
