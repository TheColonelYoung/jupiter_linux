--- conflicted
+++ resolved
@@ -1290,21 +1290,6 @@
 	if (status) {
 		dev_warn(ctrl->device,
 			"Identify Descriptors failed (%d)\n", status);
-<<<<<<< HEAD
-=======
-		 /*
-		  * Don't treat non-retryable errors as fatal, as we potentially
-		  * already have a NGUID or EUI-64.  If we failed with DNR set,
-		  * we want to silently ignore the error as we can still
-		  * identify the device, but if the status has DNR set, we want
-		  * to propagate the error back specifically for the disk
-		  * revalidation flow to make sure we don't abandon the
-		  * device just because of a temporal retry-able error (such
-		  * as path of transport errors).
-		  */
-		if (status > 0 && (status & NVME_SC_DNR) && !nvme_multi_css(ctrl))
-			status = 0;
->>>>>>> f59589fc
 		goto free_data;
 	}
 
@@ -2097,10 +2082,7 @@
 	if (ns->head->disk) {
 		nvme_update_disk_info(ns->head->disk, ns, id);
 		blk_queue_stack_limits(ns->head->disk->queue, ns->queue);
-<<<<<<< HEAD
 		nvme_mpath_update_disk_size(ns->head->disk);
-=======
->>>>>>> f59589fc
 	}
 #endif
 	return 0;
