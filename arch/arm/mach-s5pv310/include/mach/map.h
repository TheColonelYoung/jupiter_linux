/* linux/arch/arm/mach-s5pv310/include/mach/map.h
 *
 * Copyright (c) 2010-2011 Samsung Electronics Co., Ltd.
 *		http://www.samsung.com/
 *
 * S5PV310 - Memory map definitions
 *
 * This program is free software; you can redistribute it and/or modify
 * it under the terms of the GNU General Public License version 2 as
 * published by the Free Software Foundation.
*/

#ifndef __ASM_ARCH_MAP_H
#define __ASM_ARCH_MAP_H __FILE__

#include <plat/map-base.h>

/*
 * S5PV310 UART offset is 0x10000 but the older S5P SoCs are 0x400.
 * So need to define it, and here is to avoid redefinition warning.
 */
#define S3C_UART_OFFSET			(0x10000)

#include <plat/map-s5p.h>

#define S5PV310_PA_SYSRAM		0x02025000

#define S5PV310_PA_I2S0			0x03830000
#define S5PV310_PA_I2S1			0xE3100000
#define S5PV310_PA_I2S2			0xE2A00000

#define S5PV310_PA_PCM0			0x03840000
#define S5PV310_PA_PCM1			0x13980000
#define S5PV310_PA_PCM2			0x13990000

#define S5PV310_PA_SROM_BANK(x)		(0x04000000 + ((x) * 0x01000000))

#define S5PC210_PA_ONENAND		0x0C000000
#define S5PC210_PA_ONENAND_DMA		0x0C600000

#define S5PV310_PA_CHIPID		0x10000000

#define S5PV310_PA_SYSCON		0x10010000
#define S5PV310_PA_PMU			0x10020000
#define S5PV310_PA_CMU			0x10030000

#define S5PV310_PA_WATCHDOG		0x10060000
#define S5PV310_PA_RTC			0x10070000

<<<<<<< HEAD
#define S5PV310_PA_PMU			(0x10020000)

#define S5PV310_PA_CMU			(0x10030000)
=======
#define S5PV310_PA_DMC0			0x10400000
>>>>>>> 47ae63e0

#define S5PV310_PA_COMBINER		0x10448000

<<<<<<< HEAD
#define S5PV310_PA_DMC0			(0x10400000)

#define S5PV310_PA_COMBINER		(0x10448000)
=======
#define S5PV310_PA_COREPERI		0x10500000
#define S5PV310_PA_GIC_CPU		0x10500100
#define S5PV310_PA_TWD			0x10500600
#define S5PV310_PA_GIC_DIST		0x10501000
#define S5PV310_PA_L2CC			0x10502000
>>>>>>> 47ae63e0

#define S5PV310_PA_MDMA			0x10810000
#define S5PV310_PA_PDMA0		0x12680000
#define S5PV310_PA_PDMA1		0x12690000

<<<<<<< HEAD
/* DMA */
#define S5PV310_PA_MDMA		0x10810000
#define S5PV310_PA_PDMA0	0x12680000
#define S5PV310_PA_PDMA1	0x12690000

#define S5PV310_PA_GPIO1		(0x11400000)
#define S5PV310_PA_GPIO2		(0x11000000)
#define S5PV310_PA_GPIO3		(0x03860000)

#define S5PV310_PA_MIPI_CSIS0		0x11880000
#define S5PV310_PA_MIPI_CSIS1		0x11890000

#define S5PV310_PA_HSMMC(x)		(0x12510000 + ((x) * 0x10000))

#define S5PV310_PA_SROMC		(0x12570000)
#define S5P_PA_SROMC			S5PV310_PA_SROMC

/* S/PDIF */
#define S5PV310_PA_SPDIF	0xE1100000

/* I2S */
#define S5PV310_PA_I2S0		0x03830000
#define S5PV310_PA_I2S1		0xE3100000
#define S5PV310_PA_I2S2		0xE2A00000

/* PCM */
#define S5PV310_PA_PCM0		0x03840000
#define S5PV310_PA_PCM1		0x13980000
#define S5PV310_PA_PCM2		0x13990000

/* AC97 */
#define S5PV310_PA_AC97		0x139A0000
=======
#define S5PV310_PA_SYSMMU_MDMA		0x10A40000
#define S5PV310_PA_SYSMMU_SSS		0x10A50000
#define S5PV310_PA_SYSMMU_FIMC0		0x11A20000
#define S5PV310_PA_SYSMMU_FIMC1		0x11A30000
#define S5PV310_PA_SYSMMU_FIMC2		0x11A40000
#define S5PV310_PA_SYSMMU_FIMC3		0x11A50000
#define S5PV310_PA_SYSMMU_JPEG		0x11A60000
#define S5PV310_PA_SYSMMU_FIMD0		0x11E20000
#define S5PV310_PA_SYSMMU_FIMD1		0x12220000
#define S5PV310_PA_SYSMMU_PCIe		0x12620000
#define S5PV310_PA_SYSMMU_G2D		0x12A20000
#define S5PV310_PA_SYSMMU_ROTATOR	0x12A30000
#define S5PV310_PA_SYSMMU_MDMA2		0x12A40000
#define S5PV310_PA_SYSMMU_TV		0x12E20000
#define S5PV310_PA_SYSMMU_MFC_L		0x13620000
#define S5PV310_PA_SYSMMU_MFC_R		0x13630000

#define S5PV310_PA_GPIO1		0x11400000
#define S5PV310_PA_GPIO2		0x11000000
#define S5PV310_PA_GPIO3		0x03860000

#define S5PV310_PA_MIPI_CSIS0		0x11880000
#define S5PV310_PA_MIPI_CSIS1		0x11890000
>>>>>>> 47ae63e0

#define S5PV310_PA_HSMMC(x)		(0x12510000 + ((x) * 0x10000))

#define S5PV310_PA_SROMC		0x12570000

#define S5PV310_PA_UART			0x13800000

#define S5PV310_PA_IIC(x)		(0x13860000 + ((x) * 0x10000))

#define S5PV310_PA_AC97			0x139A0000

#define S5PV310_PA_TIMER		0x139D0000

#define S5PV310_PA_SDRAM		0x40000000

#define S5PV310_PA_SPDIF		0xE1100000

/* Compatibiltiy Defines */

<<<<<<< HEAD
#define S5PV310_PA_SYSMMU_MDMA		0x10A40000
#define S5PV310_PA_SYSMMU_SSS		0x10A50000
#define S5PV310_PA_SYSMMU_FIMC0		0x11A20000
#define S5PV310_PA_SYSMMU_FIMC1		0x11A30000
#define S5PV310_PA_SYSMMU_FIMC2		0x11A40000
#define S5PV310_PA_SYSMMU_FIMC3		0x11A50000
#define S5PV310_PA_SYSMMU_JPEG		0x11A60000
#define S5PV310_PA_SYSMMU_FIMD0		0x11E20000
#define S5PV310_PA_SYSMMU_FIMD1		0x12220000
#define S5PV310_PA_SYSMMU_PCIe		0x12620000
#define S5PV310_PA_SYSMMU_G2D		0x12A20000
#define S5PV310_PA_SYSMMU_ROTATOR	0x12A30000
#define S5PV310_PA_SYSMMU_MDMA2		0x12A40000
#define S5PV310_PA_SYSMMU_TV		0x12E20000
#define S5PV310_PA_SYSMMU_MFC_L		0x13620000
#define S5PV310_PA_SYSMMU_MFC_R		0x13630000
#define S5PV310_SYSMMU_TOTAL_IPNUM	16
#define S5P_SYSMMU_TOTAL_IPNUM		S5PV310_SYSMMU_TOTAL_IPNUM

/* compatibiltiy defines. */
#define S3C_PA_UART			S5PV310_PA_UART
=======
>>>>>>> 47ae63e0
#define S3C_PA_HSMMC0			S5PV310_PA_HSMMC(0)
#define S3C_PA_HSMMC1			S5PV310_PA_HSMMC(1)
#define S3C_PA_HSMMC2			S5PV310_PA_HSMMC(2)
#define S3C_PA_HSMMC3			S5PV310_PA_HSMMC(3)
#define S3C_PA_IIC			S5PV310_PA_IIC(0)
#define S3C_PA_IIC1			S5PV310_PA_IIC(1)
#define S3C_PA_IIC2			S5PV310_PA_IIC(2)
#define S3C_PA_IIC3			S5PV310_PA_IIC(3)
#define S3C_PA_IIC4			S5PV310_PA_IIC(4)
#define S3C_PA_IIC5			S5PV310_PA_IIC(5)
#define S3C_PA_IIC6			S5PV310_PA_IIC(6)
#define S3C_PA_IIC7			S5PV310_PA_IIC(7)
#define S3C_PA_RTC			S5PV310_PA_RTC
#define S3C_PA_WDT			S5PV310_PA_WATCHDOG
#define S5P_PA_MIPI_CSIS0		S5PV310_PA_MIPI_CSIS0
#define S5P_PA_MIPI_CSIS1		S5PV310_PA_MIPI_CSIS1

#define S5P_PA_CHIPID			S5PV310_PA_CHIPID
#define S5P_PA_MIPI_CSIS0		S5PV310_PA_MIPI_CSIS0
#define S5P_PA_MIPI_CSIS1		S5PV310_PA_MIPI_CSIS1
#define S5P_PA_ONENAND			S5PC210_PA_ONENAND
#define S5P_PA_ONENAND_DMA		S5PC210_PA_ONENAND_DMA
#define S5P_PA_SDRAM			S5PV310_PA_SDRAM
#define S5P_PA_SROMC			S5PV310_PA_SROMC
#define S5P_PA_SYSCON			S5PV310_PA_SYSCON
#define S5P_PA_TIMER			S5PV310_PA_TIMER

/* UART */

#define S3C_PA_UART			S5PV310_PA_UART

#define S5P_PA_UART(x)			(S3C_PA_UART + ((x) * S3C_UART_OFFSET))
#define S5P_PA_UART0			S5P_PA_UART(0)
#define S5P_PA_UART1			S5P_PA_UART(1)
#define S5P_PA_UART2			S5P_PA_UART(2)
#define S5P_PA_UART3			S5P_PA_UART(3)
#define S5P_PA_UART4			S5P_PA_UART(4)

#define S5P_SZ_UART			SZ_256

#endif /* __ASM_ARCH_MAP_H */<|MERGE_RESOLUTION|>--- conflicted
+++ resolved
@@ -47,66 +47,20 @@
 #define S5PV310_PA_WATCHDOG		0x10060000
 #define S5PV310_PA_RTC			0x10070000
 
-<<<<<<< HEAD
-#define S5PV310_PA_PMU			(0x10020000)
-
-#define S5PV310_PA_CMU			(0x10030000)
-=======
 #define S5PV310_PA_DMC0			0x10400000
->>>>>>> 47ae63e0
 
 #define S5PV310_PA_COMBINER		0x10448000
 
-<<<<<<< HEAD
-#define S5PV310_PA_DMC0			(0x10400000)
-
-#define S5PV310_PA_COMBINER		(0x10448000)
-=======
 #define S5PV310_PA_COREPERI		0x10500000
 #define S5PV310_PA_GIC_CPU		0x10500100
 #define S5PV310_PA_TWD			0x10500600
 #define S5PV310_PA_GIC_DIST		0x10501000
 #define S5PV310_PA_L2CC			0x10502000
->>>>>>> 47ae63e0
 
 #define S5PV310_PA_MDMA			0x10810000
 #define S5PV310_PA_PDMA0		0x12680000
 #define S5PV310_PA_PDMA1		0x12690000
 
-<<<<<<< HEAD
-/* DMA */
-#define S5PV310_PA_MDMA		0x10810000
-#define S5PV310_PA_PDMA0	0x12680000
-#define S5PV310_PA_PDMA1	0x12690000
-
-#define S5PV310_PA_GPIO1		(0x11400000)
-#define S5PV310_PA_GPIO2		(0x11000000)
-#define S5PV310_PA_GPIO3		(0x03860000)
-
-#define S5PV310_PA_MIPI_CSIS0		0x11880000
-#define S5PV310_PA_MIPI_CSIS1		0x11890000
-
-#define S5PV310_PA_HSMMC(x)		(0x12510000 + ((x) * 0x10000))
-
-#define S5PV310_PA_SROMC		(0x12570000)
-#define S5P_PA_SROMC			S5PV310_PA_SROMC
-
-/* S/PDIF */
-#define S5PV310_PA_SPDIF	0xE1100000
-
-/* I2S */
-#define S5PV310_PA_I2S0		0x03830000
-#define S5PV310_PA_I2S1		0xE3100000
-#define S5PV310_PA_I2S2		0xE2A00000
-
-/* PCM */
-#define S5PV310_PA_PCM0		0x03840000
-#define S5PV310_PA_PCM1		0x13980000
-#define S5PV310_PA_PCM2		0x13990000
-
-/* AC97 */
-#define S5PV310_PA_AC97		0x139A0000
-=======
 #define S5PV310_PA_SYSMMU_MDMA		0x10A40000
 #define S5PV310_PA_SYSMMU_SSS		0x10A50000
 #define S5PV310_PA_SYSMMU_FIMC0		0x11A20000
@@ -130,7 +84,6 @@
 
 #define S5PV310_PA_MIPI_CSIS0		0x11880000
 #define S5PV310_PA_MIPI_CSIS1		0x11890000
->>>>>>> 47ae63e0
 
 #define S5PV310_PA_HSMMC(x)		(0x12510000 + ((x) * 0x10000))
 
@@ -150,30 +103,6 @@
 
 /* Compatibiltiy Defines */
 
-<<<<<<< HEAD
-#define S5PV310_PA_SYSMMU_MDMA		0x10A40000
-#define S5PV310_PA_SYSMMU_SSS		0x10A50000
-#define S5PV310_PA_SYSMMU_FIMC0		0x11A20000
-#define S5PV310_PA_SYSMMU_FIMC1		0x11A30000
-#define S5PV310_PA_SYSMMU_FIMC2		0x11A40000
-#define S5PV310_PA_SYSMMU_FIMC3		0x11A50000
-#define S5PV310_PA_SYSMMU_JPEG		0x11A60000
-#define S5PV310_PA_SYSMMU_FIMD0		0x11E20000
-#define S5PV310_PA_SYSMMU_FIMD1		0x12220000
-#define S5PV310_PA_SYSMMU_PCIe		0x12620000
-#define S5PV310_PA_SYSMMU_G2D		0x12A20000
-#define S5PV310_PA_SYSMMU_ROTATOR	0x12A30000
-#define S5PV310_PA_SYSMMU_MDMA2		0x12A40000
-#define S5PV310_PA_SYSMMU_TV		0x12E20000
-#define S5PV310_PA_SYSMMU_MFC_L		0x13620000
-#define S5PV310_PA_SYSMMU_MFC_R		0x13630000
-#define S5PV310_SYSMMU_TOTAL_IPNUM	16
-#define S5P_SYSMMU_TOTAL_IPNUM		S5PV310_SYSMMU_TOTAL_IPNUM
-
-/* compatibiltiy defines. */
-#define S3C_PA_UART			S5PV310_PA_UART
-=======
->>>>>>> 47ae63e0
 #define S3C_PA_HSMMC0			S5PV310_PA_HSMMC(0)
 #define S3C_PA_HSMMC1			S5PV310_PA_HSMMC(1)
 #define S3C_PA_HSMMC2			S5PV310_PA_HSMMC(2)
@@ -188,8 +117,6 @@
 #define S3C_PA_IIC7			S5PV310_PA_IIC(7)
 #define S3C_PA_RTC			S5PV310_PA_RTC
 #define S3C_PA_WDT			S5PV310_PA_WATCHDOG
-#define S5P_PA_MIPI_CSIS0		S5PV310_PA_MIPI_CSIS0
-#define S5P_PA_MIPI_CSIS1		S5PV310_PA_MIPI_CSIS1
 
 #define S5P_PA_CHIPID			S5PV310_PA_CHIPID
 #define S5P_PA_MIPI_CSIS0		S5PV310_PA_MIPI_CSIS0
