--- conflicted
+++ resolved
@@ -305,8 +305,6 @@
 				reg = <0x60000 0x1000>;
 			};
 
-<<<<<<< HEAD
-=======
 			rtc: rtc@c0000 {
 				compatible = "ti,am3352-rtc", "ti,da830-rtc";
 				reg = <0xc0000 0x1000>;
@@ -314,7 +312,6 @@
 				ti,hwmods = "rtc";
 			};
 
->>>>>>> 2ef7d5f3
 			mmc2: mmc@1d8000 {
 				compatible = "ti,omap4-hsmmc";
 				ti,hwmods = "mmc2";
