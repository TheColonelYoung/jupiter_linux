--- conflicted
+++ resolved
@@ -4,28 +4,6 @@
 Description:
 		The attributes:
 
-<<<<<<< HEAD
-		==========	===================================
-		c_chmask	capture channel mask
-		c_srate		capture sampling rate
-		c_ssize		capture sample size (bytes)
-		c_mute_present	capture mute control enable
-		c_volume_present	capture volume control enable
-		c_volume_min	capture volume control min value (in 1/256 dB)
-		c_volume_max	capture volume control max value (in 1/256 dB)
-		c_volume_res	capture volume control resolution (in 1/256 dB)
-		p_chmask	playback channel mask
-		p_srate		playback sampling rate
-		p_ssize		playback sample size (bytes)
-		p_mute_present	playback mute control enable
-		p_volume_present	playback volume control enable
-		p_volume_min	playback volume control min value (in 1/256 dB)
-		p_volume_max	playback volume control max value (in 1/256 dB)
-		p_volume_res	playback volume control resolution (in 1/256 dB)
-		req_number	the number of pre-allocated request
-				for both capture and playback
-		==========	===================================
-=======
 		=====================	=======================================
 		c_chmask		capture channel mask
 		c_srate			capture sampling rate
@@ -51,5 +29,4 @@
 					(in 1/256 dB)
 		req_number		the number of pre-allocated request
 					for both capture and playback
-		=====================	=======================================
->>>>>>> df0cc57e
+		=====================	=======================================